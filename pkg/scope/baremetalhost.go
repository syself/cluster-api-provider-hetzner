--- conflicted
+++ resolved
@@ -48,11 +48,8 @@
 	RescueSSHSecret         *corev1.Secret
 	SecretManager           *secretutil.SecretManager
 	PreProvisionCommand     string
-<<<<<<< HEAD
 	ImageURLCommand         string
-=======
 	SSHAfterInstallImage    bool
->>>>>>> e18620ff
 }
 
 // NewBareMetalHostScope creates a new Scope from the supplied parameters.
@@ -98,9 +95,6 @@
 		RescueSSHSecret:         params.RescueSSHSecret,
 		SecretManager:           params.SecretManager,
 		PreProvisionCommand:     params.PreProvisionCommand,
-<<<<<<< HEAD
-		ImageURLCommand:         params.ImageURLCommand,
-=======
 		SSHAfterInstallImage:    params.SSHAfterInstallImage,
 		WorkloadClusterClientFactory: &realWorkloadClusterClientFactory{
 			logger:         params.Logger,
@@ -108,27 +102,13 @@
 			cluster:        params.Cluster,
 			hetznerCluster: params.HetznerCluster,
 		},
->>>>>>> e18620ff
+		ImageURLCommand: params.ImageURLCommand,
 	}, nil
 }
 
 // BareMetalHostScope defines the basic context for an actuator to operate upon.
 type BareMetalHostScope struct {
 	logr.Logger
-<<<<<<< HEAD
-	Client                  client.Client
-	SecretManager           *secretutil.SecretManager
-	RobotClient             robotclient.Client
-	SSHClientFactory        sshclient.Factory
-	HetznerBareMetalHost    *infrav1.HetznerBareMetalHost
-	HetznerBareMetalMachine *infrav1.HetznerBareMetalMachine
-	HetznerCluster          *infrav1.HetznerCluster
-	Cluster                 *clusterv1.Cluster
-	OSSSHSecret             *corev1.Secret
-	RescueSSHSecret         *corev1.Secret
-	PreProvisionCommand     string
-	ImageURLCommand         string
-=======
 	Client                       client.Client
 	SecretManager                *secretutil.SecretManager
 	RobotClient                  robotclient.Client
@@ -142,7 +122,7 @@
 	PreProvisionCommand          string
 	SSHAfterInstallImage         bool
 	WorkloadClusterClientFactory WorkloadClusterClientFactory
->>>>>>> e18620ff
+	ImageURLCommand              string
 }
 
 // Name returns the HetznerCluster name.
