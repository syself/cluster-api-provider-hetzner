--- conflicted
+++ resolved
@@ -44,10 +44,7 @@
 	Machine          *clusterv1.Machine
 	HCloudMachine    *infrav1.HCloudMachine
 	SSHClientFactory sshclient.Factory
-<<<<<<< HEAD
-=======
 	ImageURLCommand  string
->>>>>>> e18620ff
 }
 
 const maxShutDownTime = 2 * time.Minute
