--- conflicted
+++ resolved
@@ -23,7 +23,6 @@
 	"fmt"
 	"time"
 
-	corev1 "k8s.io/api/core/v1"
 	apierrors "k8s.io/apimachinery/pkg/api/errors"
 	metav1 "k8s.io/apimachinery/pkg/apis/meta/v1"
 	clusterv1 "sigs.k8s.io/cluster-api/api/core/v1beta2"
@@ -54,29 +53,20 @@
 func (s *Service) Reconcile(ctx context.Context) (reconcile.Result, error) {
 	host, err := host.GetAssociatedHost(ctx, s.scope.Client, s.scope.BareMetalMachine)
 	if err != nil {
-<<<<<<< HEAD
-		if apierrors.IsNotFound(err) {
-			return s.setOwnerRemediatedConditionToFailed(ctx,
-				"exit remediation because host not found")
-		}
-
-=======
->>>>>>> 722b4960
 		// retry
 		err := fmt.Errorf("failed to find the unhealthy host (will retry): %w", err)
 		record.Warn(s.scope.BareMetalRemediation, "FailedToFindHost", err.Error())
 		return reconcile.Result{}, err
-<<<<<<< HEAD
 	}
 
 	if host == nil {
-		return s.setOwnerRemediatedConditionToFailed(ctx,
+		return reconcile.Result{}, s.setOwnerRemediatedConditionToFailed(ctx,
 			"exit remediation because hbmm has no host annotation")
 	}
 	// if SetErrorAndRemediate() was used to stop provisioning, do not try to reboot server
-	infraMachineCondition := conditions.Get(s.scope.BareMetalMachine, infrav1.NoRemediateMachineAnnotationCondition)
+	infraMachineCondition := conditions.Get(s.scope.BareMetalMachine, infrav1.RemediationSucceededCondition)
 	if infraMachineCondition != nil && infraMachineCondition.Status == metav1.ConditionFalse {
-		return s.setOwnerRemediatedConditionToFailed(ctx,
+		return reconcile.Result{}, s.setOwnerRemediatedConditionToFailed(ctx,
 			fmt.Sprintf("exit remediation because infra machine has condition set: %s: %s",
 				infraMachineCondition.Reason,
 				infraMachineCondition.Message))
@@ -84,38 +74,14 @@
 
 	// if host is not provisioned, do not try to reboot server
 	if host.Spec.Status.ProvisioningState != infrav1.StateProvisioned {
-		return s.setOwnerRemediatedConditionToFailed(ctx,
-=======
-	}
-
-	if host == nil {
-		return reconcile.Result{}, s.setOwnerRemediatedConditionToFailed(ctx,
-			"exit remediation because hbmm has no host annotation")
-	}
-	// if SetErrorAndRemediate() was used to stop provisioning, do not try to reboot server
-	infraMachineCondition := conditions.Get(s.scope.BareMetalMachine, infrav1.RemediationSucceededCondition)
-	if infraMachineCondition != nil && infraMachineCondition.Status == corev1.ConditionFalse {
-		return reconcile.Result{}, s.setOwnerRemediatedConditionToFailed(ctx,
-			fmt.Sprintf("exit remediation because infra machine has condition set: %s: %s",
-				infraMachineCondition.Reason,
-				infraMachineCondition.Message))
-	}
-
-	// if host is not provisioned, do not try to reboot server
-	if host.Spec.Status.ProvisioningState != infrav1.StateProvisioned {
-		return reconcile.Result{}, s.setOwnerRemediatedConditionToFailed(ctx,
->>>>>>> 722b4960
+		return reconcile.Result{}, s.setOwnerRemediatedConditionToFailed(ctx,
 			fmt.Sprintf("exit remediation because host is not provisioned. Provisioning state: %s.",
 				host.Spec.Status.ProvisioningState))
 	}
 
 	// host is in maintenance mode, do not try to reboot server
 	if host.Spec.MaintenanceMode != nil && *host.Spec.MaintenanceMode {
-<<<<<<< HEAD
-		return s.setOwnerRemediatedConditionToFailed(ctx,
-=======
-		return reconcile.Result{}, s.setOwnerRemediatedConditionToFailed(ctx,
->>>>>>> 722b4960
+		return reconcile.Result{}, s.setOwnerRemediatedConditionToFailed(ctx,
 			"exit remediation because host is in maintenance mode")
 	}
 
@@ -207,11 +173,7 @@
 		return reconcile.Result{RequeueAfter: nextCheck}, nil
 	}
 
-<<<<<<< HEAD
-	return s.setOwnerRemediatedConditionToFailed(ctx, "because retryLimit is reached and reboot timed out")
-=======
 	return reconcile.Result{}, s.setOwnerRemediatedConditionToFailed(ctx, "because retryLimit is reached and reboot timed out")
->>>>>>> 722b4960
 }
 
 // timeUntilNextRemediation checks if it is time to execute a next remediation step
@@ -234,41 +196,25 @@
 
 // setOwnerRemediatedConditionToFailed sets MachineOwnerRemediatedCondition on CAPI machine object
 // that have failed a healthcheck.
-<<<<<<< HEAD
-func (s *Service) setOwnerRemediatedConditionToFailed(ctx context.Context, msg string) (reconcile.Result, error) {
-=======
 func (s *Service) setOwnerRemediatedConditionToFailed(ctx context.Context, msg string) error {
->>>>>>> 722b4960
 	capiMachine, err := util.GetOwnerMachine(ctx, s.scope.Client, s.scope.BareMetalRemediation.ObjectMeta)
 	if err != nil {
 		if !apierrors.IsNotFound(err) {
 			// Maybe a network error. Retry
-<<<<<<< HEAD
-			return reconcile.Result{}, fmt.Errorf("failed to get capi machine: %w", err)
-=======
 			return fmt.Errorf("failed to get capi machine: %w", err)
->>>>>>> 722b4960
 		}
 		record.Event(s.scope.BareMetalRemediation, "CapiMachineGone", "CAPI machine does not exist. Remediation will be stopped. Infra Machine will be deleted soon by GC.")
 
 		// do not retry
 		s.scope.BareMetalRemediation.Status.Phase = infrav1.PhaseDeleting
-<<<<<<< HEAD
-		return reconcile.Result{}, nil
-=======
 		return nil
->>>>>>> 722b4960
 	}
 
 	// There is a capi-machine. Set condition.
 	patchHelper, err := patch.NewHelper(capiMachine, s.scope.Client)
 	if err != nil {
 		// retry
-<<<<<<< HEAD
-		return reconcile.Result{}, fmt.Errorf("failed to init patch helper: %s %s/%s %w", capiMachine.Kind, capiMachine.Namespace, capiMachine.Name, err)
-=======
 		return fmt.Errorf("failed to init patch helper: %s %s/%s %w", capiMachine.Kind, capiMachine.Namespace, capiMachine.Name, err)
->>>>>>> 722b4960
 	}
 
 	// When machine is still unhealthy after remediation, setting of OwnerRemediatedCondition
@@ -284,22 +230,14 @@
 
 	if err := patchHelper.Patch(ctx, capiMachine); err != nil {
 		// retry
-<<<<<<< HEAD
-		return reconcile.Result{}, fmt.Errorf("failed to patch: %s %s/%s %w", capiMachine.Kind, capiMachine.Namespace, capiMachine.Name, err)
-=======
 		return fmt.Errorf("failed to patch: %s %s/%s %w", capiMachine.Kind, capiMachine.Namespace, capiMachine.Name, err)
->>>>>>> 722b4960
 	}
 
 	record.Event(s.scope.BareMetalRemediation, "ExitRemediation", msg)
 
 	// do not retry
 	s.scope.BareMetalRemediation.Status.Phase = infrav1.PhaseDeleting
-<<<<<<< HEAD
-	return reconcile.Result{}, nil
-=======
 	return nil
->>>>>>> 722b4960
 }
 
 // addRebootAnnotation sets reboot annotation on unhealthy host.
