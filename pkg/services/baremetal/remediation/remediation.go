--- conflicted
+++ resolved
@@ -63,15 +63,9 @@
 		return reconcile.Result{}, s.setOwnerRemediatedConditionToFailed(ctx,
 			"exit remediation because hbmm has no host annotation")
 	}
-<<<<<<< HEAD
-	// if SetErrorAndRemediate() was used to stop provisioning, do not try to reboot server
-	infraMachineCondition := conditions.Get(s.scope.BareMetalMachine, infrav1.RemediationSucceededCondition)
-	if infraMachineCondition != nil && infraMachineCondition.Status == metav1.ConditionFalse {
-=======
 	// if SetErrorAndDeleteMachine() was used to stop provisioning, do not try to reboot server
 	infraMachineCondition := conditions.Get(s.scope.BareMetalMachine, infrav1.DeleteMachineSucceededCondition)
-	if infraMachineCondition != nil && infraMachineCondition.Status == corev1.ConditionFalse {
->>>>>>> e8221a72
+	if infraMachineCondition != nil && infraMachineCondition.Status == metav1.ConditionFalse {
 		return reconcile.Result{}, s.setOwnerRemediatedConditionToFailed(ctx,
 			fmt.Sprintf("exit remediation because infra machine has condition set: %s: %s",
 				infraMachineCondition.Reason,
