--- conflicted
+++ resolved
@@ -21,16 +21,10 @@
 	"fmt"
 	"strings"
 
-<<<<<<< HEAD
+	apierrors "k8s.io/apimachinery/pkg/api/errors"
 	"sigs.k8s.io/controller-runtime/pkg/client"
 
 	infrav1 "github.com/syself/cluster-api-provider-hetzner/api/v1beta2"
-=======
-	apierrors "k8s.io/apimachinery/pkg/api/errors"
-	"sigs.k8s.io/controller-runtime/pkg/client"
-
-	infrav1 "github.com/syself/cluster-api-provider-hetzner/api/v1beta1"
->>>>>>> 722b4960
 )
 
 type autoSetupInput struct {
@@ -104,11 +98,8 @@
 	return strings.TrimSuffix(str, "\n")
 }
 
-<<<<<<< HEAD
-=======
 // splitHostKey splits "namespace/hbhm-name" into two parts. Note: The namespace gets ignored, as
 // cross-namespace references are not allowed.
->>>>>>> 722b4960
 func splitHostKey(key string) (namespace, name string) {
 	parts := strings.Split(key, "/")
 	if len(parts) != 2 {
@@ -117,15 +108,9 @@
 	return parts[0], parts[1]
 }
 
-<<<<<<< HEAD
-// GetAssociatedHost gets the associated host by looking for an annotation on the
-// machine that contains a reference to the host. Returns nil if not found. Assumes the host is in
-// the same namespace as the machine.
-=======
 // GetAssociatedHost gets the associated host by looking for an annotation on the machine that
 // contains a reference to the host. Returns nil if no annotation exist or the referenced hbmh is
 // not found.
->>>>>>> 722b4960
 func GetAssociatedHost(ctx context.Context, crClient client.Client, hbmm *infrav1.HetznerBareMetalMachine) (*infrav1.HetznerBareMetalHost, error) {
 	annotations := hbmm.GetAnnotations()
 	// if no annotations exist on machine, no host can be associated
@@ -140,23 +125,11 @@
 	}
 
 	// find associated host object and return it
-<<<<<<< HEAD
-	hostNamespace, hostName := splitHostKey(hostKey)
-=======
 	_, hostName := splitHostKey(hostKey)
->>>>>>> 722b4960
 
 	host := &infrav1.HetznerBareMetalHost{}
 	key := client.ObjectKey{
 		Name:      hostName,
-<<<<<<< HEAD
-		Namespace: hostNamespace,
-	}
-
-	if err := crClient.Get(ctx, key, host); err != nil {
-		return nil, fmt.Errorf("failed to get host object: %w", err)
-	}
-=======
 		Namespace: hbmm.Namespace,
 	}
 
@@ -168,6 +141,5 @@
 		return nil, fmt.Errorf("failed to get host object: %w", err)
 	}
 
->>>>>>> 722b4960
 	return host, nil
 }