--- conflicted
+++ resolved
@@ -34,11 +34,8 @@
 	"sigs.k8s.io/cluster-api/util/conditions"
 	"sigs.k8s.io/cluster-api/util/record"
 	ctrl "sigs.k8s.io/controller-runtime"
-<<<<<<< HEAD
 	"sigs.k8s.io/controller-runtime/pkg/client"
 	"sigs.k8s.io/controller-runtime/pkg/log"
-=======
->>>>>>> 194c5ba6
 	"sigs.k8s.io/controller-runtime/pkg/reconcile"
 
 	infrav1 "github.com/syself/cluster-api-provider-hetzner/api/v1beta1"
@@ -192,9 +189,6 @@
 
 	s.scope.SetProviderID(server.ID)
 
-<<<<<<< HEAD
-	requeueAfter := requeueAfterCreateServerNoRapidDeploy
-=======
 	hm.SetBootState(infrav1.HCloudBootStateBootToRealOS)
 
 	// Provisioning from a hcloud image like ubuntu-YY.MM takes roughly 11 seconds.
@@ -204,7 +198,6 @@
 	// These values get only used **once** after the server got created.
 
 	requeueAfter := 140 * time.Second
->>>>>>> 194c5ba6
 	if image.RapidDeploy {
 		requeueAfter = 10 * time.Second
 	}
@@ -219,14 +212,17 @@
 	// analyze status of server
 	switch server.Status {
 	case hcloud.ServerStatusStarting, hcloud.ServerStatusInitializing:
-		hm.Status.BootStateMessage = fmt.Sprintf("hcloud server is %q", server.Status)
+		conditions.MarkFalse(hm, infrav1.ServerAvailableCondition,
+			string(hm.Status.BootState), clusterv1.ConditionSeverityInfo,
+			"hcloud server is %q", server.Status)
 		return reconcile.Result{RequeueAfter: requeueIntervalWaitForPreRescueOSThenEnableRescueSystem}, nil
 	case hcloud.ServerStatusRunning:
 		// execute below code
 	default:
 		// some temporary status
 		ctrl.LoggerFrom(ctx).Info("Unknown hcloud server status", "status", server.Status)
-		hm.Status.BootStateMessage = fmt.Sprintf("hcloud server has unknown status: %q", server.Status)
+		conditions.MarkFalse(hm, infrav1.ServerAvailableCondition,
+			string(hm.Status.BootState), clusterv1.ConditionSeverityInfo, "hcloud server has unknown status: %q", server.Status)
 		return reconcile.Result{RequeueAfter: requeueIntervalWaitForPreRescueOSThenEnableRescueSystem}, nil
 	}
 
@@ -250,7 +246,9 @@
 
 	hm.SetBootState(infrav1.HCloudBootStateWaitForRescueEnabledThenRebootToRescue)
 
-	hm.Status.BootStateMessage = "EnableRescueSystem was done"
+	conditions.MarkFalse(hm, infrav1.ServerAvailableCondition,
+		string(hm.Status.BootState), clusterv1.ConditionSeverityInfo,
+		"EnableRescueSystem was done")
 	return reconcile.Result{RequeueAfter: requeueAfterEnableRescueSystem}, nil
 }
 
@@ -261,7 +259,9 @@
 		msg := "handleBootStateWaitForRescueEnabledThenRebootToRescue ActionIdEnableRescueSystem not set? Can not continue. Provisioning Failed"
 		log.FromContext(ctx).Error(nil, msg)
 		s.scope.SetError(msg, capierrors.CreateMachineError)
-		hm.Status.BootStateMessage = msg
+		conditions.MarkFalse(hm, infrav1.ServerAvailableCondition,
+			string(hm.Status.BootState), clusterv1.ConditionSeverityInfo,
+			"%s", msg)
 		return reconcile.Result{}, nil
 	}
 
@@ -269,14 +269,17 @@
 		action, err := s.scope.HCloudClient.GetAction(ctx, hm.Status.ActionIDEnableRescueSystem)
 		if err != nil {
 			err = fmt.Errorf("GetAction failed: %w", err)
-			hm.Status.BootStateMessage = err.Error()
+			conditions.MarkFalse(hm, infrav1.ServerAvailableCondition,
+				string(hm.Status.BootState), clusterv1.ConditionSeverityInfo,
+				"%s", err.Error())
 			return reconcile.Result{}, err
 		}
 
 		if action.Finished.IsZero() {
 			// not finished yet.
-			msg := "Waiting until Action RescueEnabled is finished"
-			hm.Status.BootStateMessage = msg
+			conditions.MarkFalse(hm, infrav1.ServerAvailableCondition,
+				string(hm.Status.BootState), clusterv1.ConditionSeverityInfo,
+				"Waiting until Action RescueEnabled is finished")
 			return reconcile.Result{RequeueAfter: requeueIntervalWaitForPreRescueOSThenEnableRescueSystem}, nil
 		}
 
@@ -285,7 +288,9 @@
 			err = fmt.Errorf("action %+v failed (wait for rescue enabled): %w", action, err)
 			log.FromContext(ctx).Error(err, "")
 			s.scope.SetError(err.Error(), capierrors.CreateMachineError)
-			hm.Status.BootStateMessage = err.Error()
+			conditions.MarkFalse(hm, infrav1.ServerAvailableCondition,
+				string(hm.Status.BootState), clusterv1.ConditionSeverityInfo,
+				"%s", err.Error())
 			return reconcile.Result{}, nil
 		}
 
@@ -295,7 +300,9 @@
 			"actionStatus", action.Status)
 
 		hm.Status.ActionIDEnableRescueSystem = actionDone
-		hm.Status.BootStateMessage = "Action RescueEnabled is finished"
+		conditions.MarkFalse(hm, infrav1.ServerAvailableCondition,
+			string(hm.Status.BootState), clusterv1.ConditionSeverityInfo,
+			"Action RescueEnabled is finished")
 		// When the reboot is triggered immediately after the action is finished,
 		// then the reboot might get ignored.
 		return reconcile.Result{RequeueAfter: requeueAfterEnableRescueSystem}, nil
@@ -313,7 +320,9 @@
 	hm.Status.RebootToRescueCount = 1
 
 	hm.SetBootState(infrav1.HCloudBootStateWaitForRescueRunningThenInstallImage)
-	hm.Status.BootStateMessage = "Reboot started"
+	conditions.MarkFalse(hm, infrav1.ServerAvailableCondition,
+		string(hm.Status.BootState), clusterv1.ConditionSeverityInfo,
+		"Reboot started")
 	return reconcile.Result{RequeueAfter: requeueAfterRebootToRescue}, nil
 }
 
@@ -324,7 +333,9 @@
 		msg := "handleBootStateWaitForRescueRunningThenInstallImage ActionIdRebootToRescue not set? Can not continue. Provisioning Failed"
 		log.FromContext(ctx).Error(nil, msg)
 		s.scope.SetError(msg, capierrors.CreateMachineError)
-		hm.Status.BootStateMessage = msg
+		conditions.MarkFalse(hm, infrav1.ServerAvailableCondition,
+			string(hm.Status.BootState), clusterv1.ConditionSeverityInfo,
+			"%s", msg)
 		return reconcile.Result{}, nil
 	}
 	if hm.Status.ActionIDRebootToRescue != actionDone {
@@ -335,7 +346,9 @@
 
 		if action.Finished.IsZero() {
 			// not finished yet.
-			hm.Status.BootStateMessage = "Waiting until Action RebootToRescue is finished"
+			conditions.MarkFalse(hm, infrav1.ServerAvailableCondition,
+				string(hm.Status.BootState), clusterv1.ConditionSeverityInfo,
+				"Waiting until Action RebootToRescue is finished")
 			return reconcile.Result{RequeueAfter: requeueIntervalWaitForRescueRunning}, nil
 		}
 
@@ -344,7 +357,9 @@
 			err = fmt.Errorf("action %+v failed (RebootToRescue): %w", action, err)
 			log.FromContext(ctx).Error(err, "")
 			s.scope.SetError(err.Error(), capierrors.CreateMachineError)
-			hm.Status.BootStateMessage = err.Error()
+			conditions.MarkFalse(hm, infrav1.ServerAvailableCondition,
+				string(hm.Status.BootState), clusterv1.ConditionSeverityInfo,
+				"%s", err.Error())
 			return reconcile.Result{}, nil
 		}
 
@@ -400,7 +415,9 @@
 			"GetHostnameFailed",
 			clusterv1.ConditionSeverityInfo,
 			"%s", output.String())
-		hm.Status.BootStateMessage = output.String()
+		conditions.MarkFalse(hm, infrav1.ServerAvailableCondition,
+			string(hm.Status.BootState), clusterv1.ConditionSeverityInfo,
+			"%s", output.String())
 		return reconcile.Result{RequeueAfter: requeueIntervalWaitForRescueRunning}, nil //nolint:nilerr
 	}
 
@@ -428,17 +445,23 @@
 				"action", rebootAction,
 				"rebootToRescueCount", hm.Status.RebootToRescueCount,
 				"durationInBootState", duration)
-			hm.Status.BootStateMessage = msg
+			conditions.MarkFalse(hm, infrav1.ServerAvailableCondition,
+				string(hm.Status.BootState), clusterv1.ConditionSeverityInfo,
+				"%s", msg)
 			return reconcile.Result{RequeueAfter: requeueAfterRebootToRescue}, nil
 		}
-		hm.Status.BootStateMessage = msg
+		conditions.MarkFalse(hm, infrav1.ServerAvailableCondition,
+			string(hm.Status.BootState), clusterv1.ConditionSeverityInfo,
+			"%s", msg)
 		return reconcile.Result{RequeueAfter: requeueIntervalWaitForRescueRunning}, nil
 	}
 
 	if remoteHostName != "rescue" {
 		msg := fmt.Sprintf("Remote hostname (via ssh) of hcloud server is %q. Expected 'rescue'. Deleting hcloud machine via SetError", remoteHostName)
 		s.scope.SetError(msg, capierrors.CreateMachineError)
-		hm.Status.BootStateMessage = msg
+		conditions.MarkFalse(hm, infrav1.ServerAvailableCondition,
+			string(hm.Status.BootState), clusterv1.ConditionSeverityInfo,
+			"%s", msg)
 		return reconcile.Result{}, nil
 	}
 
@@ -449,7 +472,9 @@
 
 	switch state {
 	case sshclient.HCloudImageURLCommandStateRunning:
-		hm.Status.BootStateMessage = "hcloud-image-url-command still running"
+		conditions.MarkFalse(hm, infrav1.ServerAvailableCondition,
+			string(hm.Status.BootState), clusterv1.ConditionSeverityInfo,
+			"hcloud-image-url-command still running")
 		return reconcile.Result{RequeueAfter: requeueIntervalWaitForRescueRunning}, nil
 
 	case sshclient.HCloudImageURLCommandStateFinishedSuccessfully:
@@ -460,7 +485,9 @@
 		}
 		s.scope.HCloudMachine.Status.ActionIDRebootToRealOS = rebootAction.ID
 		s.scope.HCloudMachine.SetBootState(infrav1.HCloudBootStateWaitForRebootAfterInstallImageThenBootToRealOS)
-		hm.Status.BootStateMessage = "hcloud-image-url-command finished successfully"
+		conditions.MarkFalse(hm, infrav1.ServerAvailableCondition,
+			string(hm.Status.BootState), clusterv1.ConditionSeverityInfo,
+			"hcloud-image-url-command finished successfully")
 		return reconcile.Result{RequeueAfter: requeueImmediately}, nil
 
 	case sshclient.HCloudImageURLCommandStateFinishedFailed:
@@ -469,7 +496,9 @@
 		log.FromContext(ctx).Error(err, "",
 			"logFile", logFile)
 		s.scope.SetError(msg, capierrors.CreateMachineError)
-		hm.Status.BootStateMessage = msg
+		conditions.MarkFalse(hm, infrav1.ServerAvailableCondition,
+			string(hm.Status.BootState), clusterv1.ConditionSeverityInfo,
+			"%s", msg)
 		return reconcile.Result{}, nil
 	case sshclient.HCloudImageURLCommandStateNotStarted:
 		// execute code below
@@ -503,7 +532,9 @@
 		s.scope.SetError(msg, capierrors.CreateMachineError)
 		return reconcile.Result{}, nil
 	}
-	hm.Status.BootStateMessage = "hcloud-image-url-command started"
+	conditions.MarkFalse(hm, infrav1.ServerAvailableCondition,
+		string(hm.Status.BootState), clusterv1.ConditionSeverityInfo,
+		"hcloud-image-url-command started")
 	return reconcile.Result{RequeueAfter: requeueAfterHcloudImageURLCommandStarted}, nil // ööö
 }
 
@@ -525,7 +556,9 @@
 
 		if action.Finished.IsZero() {
 			// not finished yet.
-			hm.Status.BootStateMessage = "Waiting until Action RebootToRealOS is finished"
+			conditions.MarkFalse(hm, infrav1.ServerAvailableCondition,
+				string(hm.Status.BootState), clusterv1.ConditionSeverityInfo,
+				"Waiting until Action RebootToRealOS is finished")
 			return reconcile.Result{RequeueAfter: requeueIntervalWaitForRescueRunning}, nil
 		}
 
@@ -545,7 +578,9 @@
 		hm.Status.ActionIDRebootToRealOS = actionDone
 	}
 	s.scope.HCloudMachine.SetBootState(infrav1.HCloudBootStateBootToRealOS)
-	hm.Status.BootStateMessage = "reboot after hcloud-image-url-command finished"
+	conditions.MarkFalse(hm, infrav1.ServerAvailableCondition,
+		string(hm.Status.BootState), clusterv1.ConditionSeverityInfo,
+		"reboot after hcloud-image-url-command finished")
 	return reconcile.Result{RequeueAfter: requeueAfterRebootToRealOS}, nil
 }
 
