/*
Copyright 2022 The Kubernetes Authors.

Licensed under the Apache License, Version 2.0 (the "License");
you may not use this file except in compliance with the License.
You may obtain a copy of the License at

    http://www.apache.org/licenses/LICENSE-2.0

Unless required by applicable law or agreed to in writing, software
distributed under the License is distributed on an "AS IS" BASIS,
WITHOUT WARRANTIES OR CONDITIONS OF ANY KIND, either express or implied.
See the License for the specific language governing permissions and
limitations under the License.
*/

// Package server implements functions to manage the lifecycle of HCloud servers.
package server

import (
	"context"
	"errors"
	"fmt"
	"net"
	"time"

	"github.com/hetznercloud/hcloud-go/v2/hcloud"
	corev1 "k8s.io/api/core/v1"
	metav1 "k8s.io/apimachinery/pkg/apis/meta/v1"
	"k8s.io/utils/ptr"
	clusterv1 "sigs.k8s.io/cluster-api/api/v1beta1"
	controlplanev1 "sigs.k8s.io/cluster-api/controlplane/kubeadm/api/v1beta1"
	capierrors "sigs.k8s.io/cluster-api/errors"
	"sigs.k8s.io/cluster-api/util/conditions"
	"sigs.k8s.io/cluster-api/util/record"
	ctrl "sigs.k8s.io/controller-runtime"
	"sigs.k8s.io/controller-runtime/pkg/client"
	"sigs.k8s.io/controller-runtime/pkg/log"
	"sigs.k8s.io/controller-runtime/pkg/reconcile"

	infrav1 "github.com/syself/cluster-api-provider-hetzner/api/v1beta1"
	"github.com/syself/cluster-api-provider-hetzner/pkg/scope"
	sshclient "github.com/syself/cluster-api-provider-hetzner/pkg/services/baremetal/client/ssh"
	hcloudclient "github.com/syself/cluster-api-provider-hetzner/pkg/services/hcloud/client"
	hcloudutil "github.com/syself/cluster-api-provider-hetzner/pkg/services/hcloud/util"
	"github.com/syself/cluster-api-provider-hetzner/pkg/utils"
)

const (
	serverOffTimeout = 10 * time.Minute

	// Provisioning from a hcloud image like ubuntu-YY.MM takes roughly 11 seconds.
	// Provisioning from a snapshot takes roughly 140 seconds.
	// We do not want to do too many api-calls (rate-limiting). So we differentiate
	// between both cases.
	// These values get only used **once** after the server got created.
	requeueAfterCreateServerRapidDeploy   = 10 * time.Second
	requeueAfterCreateServerNoRapidDeploy = 140 * time.Second

	// Continuous RequeueAfter in BootToRealOS.
	requeueIntervalBootToRealOS = 10 * time.Second

	// requeueAfterEnableRescueSystem: the hcloud API needs roughly 3 seconds
	// for that action to be finished. Do not wait longer.
	requeueAfterEnableRescueSystem = 4 * time.Second

	requeueIntervalWaitForPreRescueOSThenEnableRescueSystem = 10 * time.Second

	// After enabling the rescue system and GetHostname being successful,
	// roughly 55 seconds pass. Do not reconcile more often.
	requeueAfterRebootToRescue = 55 * time.Second

	requeueAfterRebootToRealOS               = 55 * time.Second
	requeueAfterHcloudImageURLCommandStarted = 55 * time.Second

	requeueIntervalWaitForRescueRunning = 5 * time.Second

	// requeueImmediately gets used to requeue "now". One second gets used to make
	// it unlikely that the next Reconcile reads stale data from the local cache.
	requeueImmediately = 1 * time.Second

	preRescueOSImage = "ubuntu-24.04"

	actionDone int64 = -1
)

var errServerCreateNotPossible = fmt.Errorf("server create not possible - need action")

// Service defines struct with machine scope to reconcile HCloudMachines.
type Service struct {
	scope *scope.MachineScope
}

// NewService outs a new service with machine scope.
func NewService(scope *scope.MachineScope) *Service {
	return &Service{
		scope: scope,
	}
}

// Reconcile implements reconcilement of HCloudMachines.
func (s *Service) Reconcile(ctx context.Context) (res reconcile.Result, err error) {
	// delete the deprecated condition from existing machine objects
	conditions.Delete(s.scope.HCloudMachine, infrav1.DeprecatedInstanceReadyCondition)
	conditions.Delete(s.scope.HCloudMachine, infrav1.DeprecatedInstanceBootstrapReadyCondition)
	conditions.Delete(s.scope.HCloudMachine, infrav1.DeprecatedRateLimitExceededCondition)

	// detect failure domain
	failureDomain, err := s.scope.GetFailureDomain()
	if err != nil {
		return reconcile.Result{}, fmt.Errorf("failed to get failure domain: %w", err)
	}

	// set region in status of machine
	s.scope.SetRegion(failureDomain)

	// waiting for bootstrap data to be ready
	if !s.scope.IsBootstrapDataReady() {
		conditions.MarkFalse(
			s.scope.HCloudMachine,
			infrav1.BootstrapReadyCondition,
			infrav1.BootstrapNotReadyReason,
			clusterv1.ConditionSeverityInfo,
			"bootstrap not ready yet",
		)
		return reconcile.Result{RequeueAfter: 10 * time.Second}, nil
	}

	conditions.MarkTrue(s.scope.HCloudMachine, infrav1.BootstrapReadyCondition)

	var server *hcloud.Server
	if s.scope.HCloudMachine.Spec.ProviderID != nil {
		server, err = s.findServer(ctx)
		if err != nil {
			return reconcile.Result{}, fmt.Errorf("findServer: %w", err)
		}

<<<<<<< HEAD
=======
		// findServer will return both server and error as nil, if the server was not found.
>>>>>>> 6952f3e7
		if server == nil {
			// The server did disappear in HCloud? Maybe it was delete via web-UI.
			// We set MachineError. CAPI will delete machine.
			msg := fmt.Sprintf("hcloud server (%q) no longer available. Setting MachineError.",
				*s.scope.HCloudMachine.Spec.ProviderID)

<<<<<<< HEAD
			ctrl.LoggerFrom(ctx).Error(errors.New(msg), msg,
=======
			s.scope.Logger.Error(errors.New(msg), msg,
>>>>>>> 6952f3e7
				"ProviderID", *s.scope.HCloudMachine.Spec.ProviderID,
				"BootState", s.scope.HCloudMachine.Status.BootState,
				"BootStateSince", s.scope.HCloudMachine.Status.BootStateSince,
			)

			s.scope.SetError(msg, capierrors.CreateMachineError)
			s.scope.HCloudMachine.SetBootState(infrav1.HCloudBootStateUnset)
			record.Warn(s.scope.HCloudMachine, "NoHCloudServerFound", msg)
			s.scope.HCloudMachine.Status.BootStateMessage = msg
			// no need to requeue.
			return reconcile.Result{}, nil
		}
		updateHCloudMachineStatusFromServer(s.scope.HCloudMachine, server)
<<<<<<< HEAD
	}

	switch s.scope.HCloudMachine.Status.BootState {
	case infrav1.HCloudBootStateUnset:
		return s.handleBootStateUnset(ctx)
	case infrav1.HCloudBootStateWaitForPreRescueOSThenEnableRescueSystem:
		return s.handleBootStateWaitForPreRescueOSThenEnableRescueSystem(ctx, server)
	case infrav1.HCloudBootStateWaitForRescueEnabledThenRebootToRescue:
		return s.handleBootStateWaitForRescueEnabledThenRebootToRescue(ctx, server)
	case infrav1.HCloudBootStateWaitForRescueRunningThenInstallImage:
		return s.handleBootStateWaitForRescueRunningThenInstallImage(ctx, server)
	case infrav1.HCloudBootStateWaitForRebootAfterInstallImageThenBootToRealOS:
		return s.handleBootStateWaitForRebootAfterInstallImageThenBootToRealOS(ctx, server)
	case infrav1.HCloudBootStateBootToRealOS:
		return s.handleBootToRealOS(ctx, server)
	case infrav1.HCloudBootStateOperatingSystemRunning:
		return s.handleOperatingSystemRunning(ctx, server)
	default:
		return reconcile.Result{}, fmt.Errorf("unknown BootState: %s", s.scope.HCloudMachine.Status.BootState)
	}
}

func (s *Service) handleBootStateUnset(ctx context.Context) (reconcile.Result, error) {
	hm := s.scope.HCloudMachine

	if hm.Spec.ProviderID != nil && *hm.Spec.ProviderID != "" && hm.Spec.ImageURL == "" {
		// This machine seems to be an existing machine which was created before introducing
		// Status.BootState.

		if !hm.Status.Ready {
			hm.SetBootState(infrav1.HCloudBootStateBootToRealOS)
			msg := fmt.Sprintf("Updating old resource (pre BootState) to %s",
				hm.Status.BootState)
			ctrl.LoggerFrom(ctx).Info(msg)
			hm.Status.BootStateMessage = msg
			return reconcile.Result{RequeueAfter: requeueImmediately}, nil
		}

		hm.SetBootState(infrav1.HCloudBootStateOperatingSystemRunning)
		msg := fmt.Sprintf("Updating old resource (pre BootState) %s", hm.Status.BootState)
		ctrl.LoggerFrom(ctx).Info(msg)
		hm.Status.BootStateMessage = msg
		// Requeue once the new way. But in most cases nothing should have changed.
		return reconcile.Result{RequeueAfter: requeueImmediately}, nil
	}

	server, image, err := s.createServerFromImageNameOrURL(ctx)
	if err != nil {
		if errors.Is(err, errServerCreateNotPossible) {
			hm.Status.BootStateMessage = err.Error()
			return reconcile.Result{RequeueAfter: 5 * time.Minute}, nil
		}
		return reconcile.Result{}, fmt.Errorf("failed to create server: %w", err)
	}

	updateHCloudMachineStatusFromServer(s.scope.HCloudMachine, server)

	s.scope.SetProviderID(server.ID)

	requeueAfter := requeueAfterCreateServerNoRapidDeploy
	if image.RapidDeploy {
		requeueAfter = requeueAfterCreateServerRapidDeploy
	}
	hm.Status.BootStateMessage = "ProviderID set"
	return reconcile.Result{RequeueAfter: requeueAfter}, nil
}

func (s *Service) handleBootStateWaitForPreRescueOSThenEnableRescueSystem(ctx context.Context, server *hcloud.Server) (res reconcile.Result, reterr error) {
	hm := s.scope.HCloudMachine
	// analyze status of server
	switch server.Status {
	case hcloud.ServerStatusStarting, hcloud.ServerStatusInitializing:
		hm.Status.BootStateMessage = fmt.Sprintf("hcloud server is %q", server.Status)
		return reconcile.Result{RequeueAfter: requeueIntervalWaitForPreRescueOSThenEnableRescueSystem}, nil
	case hcloud.ServerStatusRunning:
		// execute below code
	default:
		// some temporary status
		ctrl.LoggerFrom(ctx).Info("Unknown hcloud server status", "status", server.Status)
		hm.Status.BootStateMessage = fmt.Sprintf("hcloud server has unknown status: %q", server.Status)
		return reconcile.Result{RequeueAfter: requeueIntervalWaitForPreRescueOSThenEnableRescueSystem}, nil
	}

	// Server is Running.

	_, hcloudSSHKeys, err := s.getSSHKeys(ctx)
	if err != nil {
		return res, fmt.Errorf("getSSHKeys failed: %w", err)
	}

	rescueOpts := &hcloud.ServerEnableRescueOpts{
		Type:    hcloud.ServerRescueTypeLinux64,
		SSHKeys: hcloudSSHKeys,
	}
	result, err := s.scope.HCloudClient.EnableRescueSystem(ctx, server, rescueOpts)
	if err != nil {
		return res, fmt.Errorf("RebootIntoRescueSystem failed: %w", err)
	}

	hm.Status.ActionIDEnableRescueSystem = result.Action.ID

	hm.SetBootState(infrav1.HCloudBootStateWaitForRescueEnabledThenRebootToRescue)

	hm.Status.BootStateMessage = "EnableRescueSystem was done"
	return reconcile.Result{RequeueAfter: requeueAfterEnableRescueSystem}, nil
}

func (s *Service) handleBootStateWaitForRescueEnabledThenRebootToRescue(ctx context.Context, server *hcloud.Server) (reconcile.Result, error) {
	hm := s.scope.HCloudMachine

	if hm.Status.ActionIDEnableRescueSystem == 0 {
		msg := "handleBootStateWaitForRescueEnabledThenRebootToRescue ActionIdEnableRescueSystem not set? Can not continue. Provisioning Failed"
		log.FromContext(ctx).Error(nil, msg)
		s.scope.SetError(msg, capierrors.CreateMachineError)
		hm.Status.BootStateMessage = msg
		return reconcile.Result{}, nil
	}

	if hm.Status.ActionIDEnableRescueSystem != actionDone {
		action, err := s.scope.HCloudClient.GetAction(ctx, hm.Status.ActionIDEnableRescueSystem)
		if err != nil {
			err = fmt.Errorf("GetAction failed: %w", err)
			hm.Status.BootStateMessage = err.Error()
			return reconcile.Result{}, err
		}

		if action.Finished.IsZero() {
			// not finished yet.
			msg := "Waiting until Action RescueEnabled is finished"
			hm.Status.BootStateMessage = msg
			return reconcile.Result{RequeueAfter: requeueIntervalWaitForPreRescueOSThenEnableRescueSystem}, nil
		}

		err = action.Error()
		if err != nil {
			err = fmt.Errorf("action %+v failed (wait for rescue enabled): %w", action, err)
			log.FromContext(ctx).Error(err, "")
			s.scope.SetError(err.Error(), capierrors.CreateMachineError)
			hm.Status.BootStateMessage = err.Error()
			return reconcile.Result{}, nil
		}

		log.FromContext(ctx).Info("Action RescueEnabled is finished",
			"actionDuration", action.Finished.Sub(action.Started),
			"finishedSince", time.Since(action.Finished),
			"actionStatus", action.Status)

		hm.Status.ActionIDEnableRescueSystem = actionDone
		hm.Status.BootStateMessage = "Action RescueEnabled is finished"
		// When the reboot is triggered immediately after the action is finished,
		// then the reboot might get ignored.
		return reconcile.Result{RequeueAfter: requeueAfterEnableRescueSystem}, nil
	}

	rebootAction, err := s.scope.HCloudClient.Reboot(ctx, server)
	if err != nil {
		return reconcile.Result{}, fmt.Errorf("reboot failed: %w", err)
	}
	log.FromContext(ctx).Info("Reboot started",
		"actionID", rebootAction.ID,
		"actionStatus", rebootAction.Status,
		"action", rebootAction)
	hm.Status.ActionIDRebootToRescue = rebootAction.ID
	hm.Status.RebootToRescueCount = 1

	hm.SetBootState(infrav1.HCloudBootStateWaitForRescueRunningThenInstallImage)
	hm.Status.BootStateMessage = "Reboot started"
	return reconcile.Result{RequeueAfter: requeueAfterRebootToRescue}, nil
}

func (s *Service) handleBootStateWaitForRescueRunningThenInstallImage(ctx context.Context, server *hcloud.Server) (reconcile.Result, error) {
	hm := s.scope.HCloudMachine

	if hm.Status.ActionIDRebootToRescue == 0 {
		msg := "handleBootStateWaitForRescueRunningThenInstallImage ActionIdRebootToRescue not set? Can not continue. Provisioning Failed"
		log.FromContext(ctx).Error(nil, msg)
		s.scope.SetError(msg, capierrors.CreateMachineError)
		hm.Status.BootStateMessage = msg
		return reconcile.Result{}, nil
	}
	if hm.Status.ActionIDRebootToRescue != actionDone {
		action, err := s.scope.HCloudClient.GetAction(ctx, hm.Status.ActionIDRebootToRescue)
		if err != nil {
			return reconcile.Result{}, fmt.Errorf("GetAction failed: %w", err)
		}

		if action.Finished.IsZero() {
			// not finished yet.
			hm.Status.BootStateMessage = "Waiting until Action RebootToRescue is finished"
			return reconcile.Result{RequeueAfter: requeueIntervalWaitForRescueRunning}, nil
		}

		err = action.Error()
		if err != nil {
			err = fmt.Errorf("action %+v failed (RebootToRescue): %w", action, err)
			log.FromContext(ctx).Error(err, "")
			s.scope.SetError(err.Error(), capierrors.CreateMachineError)
			hm.Status.BootStateMessage = err.Error()
			return reconcile.Result{}, nil
		}

		log.FromContext(ctx).Info("Action RebootToRescue is finished",
			"actionDuration", action.Finished.Sub(action.Started),
			"finishedSince", time.Since(action.Finished),
			"actionStatus", action.Status)

		hm.Status.ActionIDRebootToRescue = actionDone
	}

	robotSecretName := s.scope.HetznerCluster.Spec.SSHKeys.RobotRescueSecretRef.Name
	if robotSecretName == "" {
		return reconcile.Result{}, fmt.Errorf("HetznerCluster.Spec.SSHKeys.RobotRescueSecretRef.Name is empty. Can not set hcloud machine into rescue-mode without ssh private key")
	}

	robotSecret := &corev1.Secret{
		ObjectMeta: metav1.ObjectMeta{
			Name:      robotSecretName,
			Namespace: s.scope.Namespace(),
		},
	}

	err := s.scope.Client.Get(ctx, client.ObjectKeyFromObject(robotSecret), robotSecret)
	if err != nil {
		return reconcile.Result{}, fmt.Errorf("failed to get secret %q: %w", robotSecretName, err)
	}

	if len(s.scope.HCloudMachine.Status.Addresses) == 0 {
		return reconcile.Result{}, fmt.Errorf("HCloudMachine.Status.Addresses empty. Can not connect via ssh")
	}

	privateKey := string(robotSecret.Data[s.scope.HetznerCluster.Spec.SSHKeys.RobotRescueSecretRef.Key.PrivateKey])
	if privateKey == "" {
		return reconcile.Result{}, fmt.Errorf("key %q in secret %q is missing or empty. Failed to get ssh-private-key",
			s.scope.HetznerCluster.Spec.SSHKeys.RobotRescueSecretRef.Key.PrivateKey,
			robotSecretName)
	}
	ip := s.scope.HCloudMachine.Status.Addresses[0].Address

	// Unfortunately the hcloud API does not provide the sshd hostkey of the rescue system.
	// We need to trust the network. In theory a not man-in-the-middle attack is possible.
	hcloudSSHClient := s.scope.SSHClientFactory.NewClient(sshclient.Input{
		IP:         ip,
		PrivateKey: privateKey,
		Port:       22,
	})

	output := hcloudSSHClient.GetHostName()
	if output.Err != nil {
		conditions.MarkFalse(s.scope.HCloudMachine,
			infrav1.ServerCreateSucceededCondition,
			"GetHostnameFailed",
			clusterv1.ConditionSeverityInfo,
			"%s", output.String())
		hm.Status.BootStateMessage = output.String()
		return reconcile.Result{RequeueAfter: requeueIntervalWaitForRescueRunning}, nil //nolint:nilerr
	}

	conditions.MarkTrue(s.scope.HCloudMachine,
		infrav1.ServerCreateSucceededCondition)

	remoteHostName := output.String()
	if remoteHostName == s.scope.Name() {
		msg := fmt.Sprintf("Hostname is %q (not 'rescue' yet).", remoteHostName)
		duration := time.Since(s.scope.HCloudMachine.Status.BootStateSince.Time)
		if duration > time.Second*10 {
			// Reboot has failed. Work around buggy hcloud API.
			// TODO: We could use ssh here to avoid API calls.
			rebootAction, err := s.scope.HCloudClient.Reboot(ctx, server)
			if err != nil {
				return reconcile.Result{}, fmt.Errorf("reboot failed: %w", err)
			}
			hm.Status.ActionIDRebootToRescue = rebootAction.ID
			hm.Status.RebootToRescueCount++
			hm.Status.BootStateSince = metav1.Now()
			msg := "Hostname not 'rescue'. Reboot started (again)"
			log.FromContext(ctx).Info(msg,
				"actionID", rebootAction.ID,
				"actionStatus", rebootAction.Status,
				"action", rebootAction,
				"rebootToRescueCount", hm.Status.RebootToRescueCount,
				"durationInBootState", duration)
			hm.Status.BootStateMessage = msg
			return reconcile.Result{RequeueAfter: requeueAfterRebootToRescue}, nil
		}
		hm.Status.BootStateMessage = msg
		return reconcile.Result{RequeueAfter: requeueIntervalWaitForRescueRunning}, nil
	}

	if remoteHostName != "rescue" {
		msg := fmt.Sprintf("Remote hostname (via ssh) of hcloud server is %q. Expected 'rescue'. Deleting hcloud machine via SetError", remoteHostName)
		s.scope.SetError(msg, capierrors.CreateMachineError)
		hm.Status.BootStateMessage = msg
		return reconcile.Result{}, nil
	}

	state, logFile, err := hcloudSSHClient.StateOfHCloudImageURLCommand()
	if err != nil {
		return reconcile.Result{}, fmt.Errorf("StateOfHCloudImageURLCommand failed: %w", err)
	}

	switch state {
	case sshclient.HCloudImageURLCommandStateRunning:
		hm.Status.BootStateMessage = "hcloud-image-url-command still running"
		return reconcile.Result{RequeueAfter: requeueIntervalWaitForRescueRunning}, nil

	case sshclient.HCloudImageURLCommandStateFinishedSuccessfully:
		rebootAction, err := s.scope.HCloudClient.Reboot(ctx, server)
		if err != nil {
			return reconcile.Result{}, fmt.Errorf("Reboot after HCloudImageURLCommand failed: %w",
				err)
		}
		s.scope.HCloudMachine.Status.ActionIDRebootToRealOS = rebootAction.ID
		s.scope.HCloudMachine.SetBootState(infrav1.HCloudBootStateWaitForRebootAfterInstallImageThenBootToRealOS)
		hm.Status.BootStateMessage = "hcloud-image-url-command finished successfully"
		return reconcile.Result{RequeueAfter: requeueImmediately}, nil

	case sshclient.HCloudImageURLCommandStateFinishedFailed:
		msg := "HCloudImageURLCommand failed. Deleting machine"
		err = errors.New(msg)
		log.FromContext(ctx).Error(err, "",
			"logFile", logFile)
		s.scope.SetError(msg, capierrors.CreateMachineError)
		hm.Status.BootStateMessage = msg
		return reconcile.Result{}, nil
	case sshclient.HCloudImageURLCommandStateNotStarted:
		// execute code below
	default:
		return reconcile.Result{}, fmt.Errorf("Unknown HCloudImageURLCommandState: %q", state)
	}

	// command has not started yet. Start it.

	data, err := s.scope.GetRawBootstrapData(ctx)
	if err != nil {
		return reconcile.Result{}, fmt.Errorf("hcloud GetRawBootstrapData failed: %w", err)
	}
	exitStatus, stdouStderr, err := hcloudSSHClient.StartHCloudImageURLCommand(ctx, s.scope.HCloudImageURLCommand, s.scope.HCloudMachine.Spec.ImageURL, data, s.scope.Name())
	if err != nil {
		err := fmt.Errorf("StartHCloudImageURLCommand failed (retrying): %w", err)
		// This could be a temporary network error. Retry.
		log.FromContext(ctx).Error(err, "",
			"HCloudImageURLCommand", s.scope.HCloudImageURLCommand,
			"exitStatus", exitStatus,
			"stdouStderr", stdouStderr)
		return reconcile.Result{}, err

	}

	if exitStatus != 0 {
		msg := "StartHCloudImageURLCommand failed with non-zero exit status. Deleting machine"
		log.FromContext(ctx).Error(nil, msg,
			"HCloudImageURLCommand", s.scope.HCloudImageURLCommand,
			"exitStatus", exitStatus,
			"stdouStderr", stdouStderr)
		s.scope.SetError(msg, capierrors.CreateMachineError)
		return reconcile.Result{}, nil
	}
	hm.Status.BootStateMessage = "hcloud-image-url-command started"
	return reconcile.Result{RequeueAfter: requeueAfterHcloudImageURLCommandStarted}, nil // ööö
}

func (s *Service) handleBootStateWaitForRebootAfterInstallImageThenBootToRealOS(ctx context.Context, _ *hcloud.Server) (res reconcile.Result, err error) {
	hm := s.scope.HCloudMachine

	if hm.Status.ActionIDRebootToRealOS == 0 {
		msg := "handleBootStateWaitForRebootAfterInstallImageThenBootToRealOS ActionIDRebootToRealOS not set? Can not continue. Provisioning Failed"
		log.FromContext(ctx).Error(nil, msg)
		s.scope.SetError(msg, capierrors.CreateMachineError)
		return reconcile.Result{}, nil
=======
	}

	switch s.scope.HCloudMachine.Status.BootState {
	case infrav1.HCloudBootStateUnset:
		return s.handleBootStateUnset(ctx)
	case infrav1.HCloudBootStateBootToRealOS:
		return s.handleBootToRealOS(ctx, server)
	case infrav1.HCloudBootStateOperatingSystemRunning:
		return s.handleOperatingSystemRunning(ctx, server)
	default:
		return reconcile.Result{}, fmt.Errorf("unknown BootState: %s", s.scope.HCloudMachine.Status.BootState)
	}
}

func (s *Service) handleBootStateUnset(ctx context.Context) (reconcile.Result, error) {
	hm := s.scope.HCloudMachine

	if hm.Spec.ProviderID != nil && *hm.Spec.ProviderID != "" {
		// This machine seems to be an existing machine which was created before introducing
		// Status.BootState.

		if !hm.Status.Ready {
			hm.SetBootState(infrav1.HCloudBootStateBootToRealOS)
			msg := fmt.Sprintf("Updating old resource (pre BootState) to %s",
				hm.Status.BootState)
			ctrl.LoggerFrom(ctx).Info(msg)
			hm.Status.BootStateMessage = msg
			return reconcile.Result{RequeueAfter: requeueImmediately}, nil
		}

		hm.SetBootState(infrav1.HCloudBootStateOperatingSystemRunning)
		msg := fmt.Sprintf("Updating old resource (pre BootState) %s", hm.Status.BootState)
		ctrl.LoggerFrom(ctx).Info(msg)
		hm.Status.BootStateMessage = msg
		// Requeue once the new way. But in most cases nothing should have changed.
		return reconcile.Result{RequeueAfter: requeueImmediately}, nil
	}

	// if provider id is not set create the server.
	server, image, err := s.createServerFromImageName(ctx)
	if err != nil {
		if errors.Is(err, errServerCreateNotPossible) {
			hm.Status.BootStateMessage = err.Error()
			return reconcile.Result{RequeueAfter: 5 * time.Minute}, nil
		}
		return reconcile.Result{}, fmt.Errorf("failed to create server: %w", err)
	}

	updateHCloudMachineStatusFromServer(s.scope.HCloudMachine, server)

	s.scope.SetProviderID(server.ID)

	m.SetBootState(infrav1.HCloudBootStateBootToRealOS)

	requeueAfter := requeueAfterCreateServerNoRapidDeploy
	if image.RapidDeploy {
		requeueAfter = requeueAfterCreateServerRapidDeploy
>>>>>>> 6952f3e7
	}
	hm.Status.BootStateMessage = "ProviderID set"
	return reconcile.Result{RequeueAfter: requeueAfter}, nil
}

func (s *Service) handleBootToRealOS(ctx context.Context, server *hcloud.Server) (res reconcile.Result, err error) {
	hm := s.scope.HCloudMachine

	if hm.Status.ActionIDRebootToRealOS != actionDone {
		action, err := s.scope.HCloudClient.GetAction(ctx, hm.Status.ActionIDRebootToRealOS)
		if err != nil {
			return reconcile.Result{}, fmt.Errorf("GetAction failed: %w", err)
		}

		if action.Finished.IsZero() {
			// not finished yet.
			hm.Status.BootStateMessage = "Waiting until Action RebootToRealOS is finished"
			return reconcile.Result{RequeueAfter: requeueIntervalWaitForRescueRunning}, nil
		}

		err = action.Error()
		if err != nil {
			err = fmt.Errorf("action %+v failed (Reboot after hcloud-image-url-command): %w", action, err)
			log.FromContext(ctx).Error(err, "")
			s.scope.SetError(err.Error(), capierrors.CreateMachineError)
			return reconcile.Result{}, nil
		}

		log.FromContext(ctx).Info("Action RebootToRealOS is finished",
			"actionDuration", action.Finished.Sub(action.Started),
			"finishedSince", time.Since(action.Finished),
			"actionStatus", action.Status)

		hm.Status.ActionIDRebootToRealOS = actionDone
	}
	s.scope.HCloudMachine.SetBootState(infrav1.HCloudBootStateBootToRealOS)
	hm.Status.BootStateMessage = "reboot after hcloud-image-url-command finished"
	return reconcile.Result{RequeueAfter: requeueAfterRebootToRealOS}, nil
}

func (s *Service) handleBootToRealOS(ctx context.Context, server *hcloud.Server) (res reconcile.Result, err error) {
	hm := s.scope.HCloudMachine

	// analyze status of server
	switch server.Status {
	case hcloud.ServerStatusOff:
		return s.handleServerStatusOff(ctx, server)

	case hcloud.ServerStatusStarting, hcloud.ServerStatusInitializing:
		hm.Status.BootStateMessage = fmt.Sprintf("hcloud server status: %s", server.Status)
		return reconcile.Result{RequeueAfter: requeueIntervalBootToRealOS}, nil

	case hcloud.ServerStatusRunning:
		s.scope.HCloudMachine.SetBootState(infrav1.HCloudBootStateOperatingSystemRunning)
		hm.Status.BootStateMessage = fmt.Sprintf("hcloud server status: %s", server.Status)
		// Show changes in Status and go to next BootState.
		return reconcile.Result{RequeueAfter: requeueImmediately}, nil

	default:
		// some temporary status
		msg := fmt.Sprintf("hcloud server status unknown: %s", server.Status)
		hm.Status.BootStateMessage = msg
		return reconcile.Result{RequeueAfter: requeueIntervalBootToRealOS}, nil
	}
}

func (s *Service) handleOperatingSystemRunning(ctx context.Context, server *hcloud.Server) (res reconcile.Result, err error) {
	hm := s.scope.HCloudMachine
<<<<<<< HEAD

	// Clean up old Status fields
	hm.Status.ActionIDEnableRescueSystem = 0
	hm.Status.ActionIDRebootToRescue = 0
	hm.Status.ActionIDRebootToRealOS = 0
=======
>>>>>>> 6952f3e7

	// check whether server is attached to the network
	if err := s.reconcileNetworkAttachment(ctx, server); err != nil {
		reterr := fmt.Errorf("failed to reconcile network attachment: %w", err)
		conditions.MarkFalse(
			s.scope.HCloudMachine,
			infrav1.ServerAvailableCondition,
			infrav1.NetworkAttachFailedReason,
			clusterv1.ConditionSeverityError,
			"%s",
			reterr.Error(),
		)
		return res, reterr
	}

	// nothing to do any more for worker nodes
	if !s.scope.IsControlPlane() {
		conditions.MarkTrue(s.scope.HCloudMachine, infrav1.ServerAvailableCondition)
		s.scope.SetReady(true)
		return res, nil
	}

	// all control planes have to be attached to the load balancer if it exists
	res, err = s.reconcileLoadBalancerAttachment(ctx, server)
	if err != nil {
		reterr := fmt.Errorf("failed to reconcile load balancer attachment: %w", err)
		conditions.MarkFalse(
			s.scope.HCloudMachine,
			infrav1.ServerAvailableCondition,
			infrav1.LoadBalancerAttachFailedReason,
			clusterv1.ConditionSeverityError,
			"%s",
			reterr.Error(),
		)
		return res, reterr
	}

	s.scope.SetReady(true)
	conditions.MarkTrue(s.scope.HCloudMachine, infrav1.ServerAvailableCondition)
	hm.Status.BootStateMessage = ""
	return reconcile.Result{}, nil
}

// implements setting rate limit on hcloudmachine.
func handleRateLimit(hm *infrav1.HCloudMachine, err error, functionName string, errMsg string) error {
	// returns error if not a rate limit exceeded error
	if !hcloud.IsError(err, hcloud.ErrorCodeRateLimitExceeded) {
		return fmt.Errorf("%s: %w", errMsg, err)
	}

	// does not return error if machine is running and does not have a deletion timestamp
	if hm.Status.Ready && hm.DeletionTimestamp.IsZero() {
		return nil
	}

	// check for a rate limit exceeded error if the machine is not running or if machine has a deletion timestamp
	hcloudutil.HandleRateLimitExceeded(hm, err, functionName)
	return fmt.Errorf("%s: %w", errMsg, err)
}

// Delete implements delete method of server.
func (s *Service) Delete(ctx context.Context) (res reconcile.Result, err error) {
	server, err := s.findServer(ctx)
	if err != nil {
		return reconcile.Result{}, fmt.Errorf("failed to find server: %w", err)
	}

	// if no server has been found, then nothing can be deleted
	if server == nil {
		msg := fmt.Sprintf("Unable to delete HCloud server. Could not find matching server for %s", s.scope.Name())
		s.scope.V(1).Info(msg)
		record.Warnf(s.scope.HCloudMachine, "NoInstanceFound", msg)
		return res, nil
	}

	// control planes have to be deleted as targets of server
	if s.scope.IsControlPlane() && s.scope.HetznerCluster.Spec.ControlPlaneLoadBalancer.Enabled {
		for _, target := range s.scope.HetznerCluster.Status.ControlPlaneLoadBalancer.Target {
			if target.Type == infrav1.LoadBalancerTargetTypeServer && target.ServerID == server.ID {
				if err := s.deleteServerOfLoadBalancer(ctx, server); err != nil {
					return reconcile.Result{}, fmt.Errorf("failed to delete attached server of loadbalancer: %w", err)
				}
				break
			}
		}
	}

	// first shut the server down, then delete it
	switch server.Status {
	case hcloud.ServerStatusOff:
		return s.handleDeleteServerStatusOff(ctx, server)
	default:
		return s.handleDeleteServerStatusRunning(ctx, server)
	}
}

func (s *Service) reconcileNetworkAttachment(ctx context.Context, server *hcloud.Server) error {
	// if no network exists, then do nothing
	if s.scope.HetznerCluster.Status.Network == nil {
		return nil
	}

	// if it is already attached to network, then do nothing
	for _, id := range s.scope.HetznerCluster.Status.Network.AttachedServers {
		if id == server.ID {
			return nil
		}
	}

	// attach server to network
	if err := s.scope.HCloudClient.AttachServerToNetwork(ctx, server, hcloud.ServerAttachToNetworkOpts{
		Network: &hcloud.Network{
			ID: s.scope.HetznerCluster.Status.Network.ID,
		},
	}); err != nil {
		// check if network status is old and server is in fact already attached
		if hcloud.IsError(err, hcloud.ErrorCodeServerAlreadyAttached) {
			return nil
		}
		return handleRateLimit(s.scope.HCloudMachine, err, "AttachServerToNetwork", "failed to attach server to network")
	}

	return nil
}

func (s *Service) reconcileLoadBalancerAttachment(ctx context.Context, server *hcloud.Server) (reconcile.Result, error) {
	hm := s.scope.HCloudMachine

	if s.scope.HetznerCluster.Status.ControlPlaneLoadBalancer == nil {
		return reconcile.Result{}, nil
	}

	// remove server from load balancer if it's being deleted
	if conditions.Has(s.scope.Machine, clusterv1.PreDrainDeleteHookSucceededCondition) {
		if err := s.deleteServerOfLoadBalancer(ctx, server); err != nil {
			return reconcile.Result{}, fmt.Errorf("failed to delete server %s with ID %d from loadbalancer: %w", server.Name, server.ID, err)
		}
		return reconcile.Result{}, nil
	}

	// if already attached do nothing
	for _, target := range s.scope.HetznerCluster.Status.ControlPlaneLoadBalancer.Target {
		if target.Type == infrav1.LoadBalancerTargetTypeServer && target.ServerID == server.ID {
			return reconcile.Result{}, nil
		}
	}

	// we differentiate between private and public net
	var hasPrivateIP bool
	if len(server.PrivateNet) > 0 {
		hasPrivateIP = true
	}

	// if load balancer has not been attached to a network, then it cannot add a server with private IP
	if hasPrivateIP && conditions.IsFalse(s.scope.HetznerCluster, infrav1.LoadBalancerReadyCondition) {
		return reconcile.Result{}, nil
	}

	// attach only if server has private IP or public IPv4, otherwise Hetzner cannot handle it
	if server.PublicNet.IPv4.IP == nil && !hasPrivateIP {
		return reconcile.Result{}, nil
	}

	apiServerPodHealthy := s.scope.Cluster.Spec.ControlPlaneRef == nil ||
		s.scope.Cluster.Spec.ControlPlaneRef.Kind != "KubeadmControlPlane" ||
		conditions.IsTrue(s.scope.Machine, controlplanev1.MachineAPIServerPodHealthyCondition)

	// we attach only nodes with kube-apiserver pod healthy to avoid downtime, skipped for the first node
	if len(s.scope.HetznerCluster.Status.ControlPlaneLoadBalancer.Target) > 0 && !apiServerPodHealthy {
		hm.Status.BootStateMessage = "reconcile LoadBalancer: apiserver pod not healthy yet."
		return reconcile.Result{RequeueAfter: 30 * time.Second}, nil
	}

	opts := hcloud.LoadBalancerAddServerTargetOpts{
		Server:       server,
		UsePrivateIP: &hasPrivateIP,
	}
	loadBalancer := &hcloud.LoadBalancer{
		ID: s.scope.HetznerCluster.Status.ControlPlaneLoadBalancer.ID,
	}

	if err := s.scope.HCloudClient.AddTargetServerToLoadBalancer(ctx, opts, loadBalancer); err != nil {
		if hcloud.IsError(err, hcloud.ErrorCodeTargetAlreadyDefined) {
			return reconcile.Result{}, nil
		}
		errMsg := fmt.Sprintf("failed to add server %s with ID %d as target to load balancer", server.Name, server.ID)
		return reconcile.Result{}, handleRateLimit(s.scope.HCloudMachine, err, "AddTargetServerToLoadBalancer", errMsg)
	}

	record.Eventf(
		s.scope.HetznerCluster,
		"AddedAsTargetToLoadBalancer",
		"Added new server %s with ID %d to the loadbalancer with ID %d",
		server.Name, server.ID, s.scope.HetznerCluster.Status.ControlPlaneLoadBalancer.ID)

	return reconcile.Result{}, nil
}

<<<<<<< HEAD
func (s *Service) createServerFromImageNameOrURL(ctx context.Context) (*hcloud.Server, *hcloud.Image, error) {
	if s.scope.HCloudMachine.Spec.ImageName != "" {
		return s.createServerFromImageName(ctx)
	}
	return s.createServerFromImageURL(ctx)
}

func (s *Service) createServerFromImageURL(ctx context.Context) (*hcloud.Server, *hcloud.Image, error) {
	// Validate that HCloudImageURLCommand is given
	hm := s.scope.HCloudMachine
	if s.scope.HCloudImageURLCommand == "" {
		return nil, nil, fmt.Errorf("controller was started without --hcloud-image-url-command. Provisioning via ImageURL %q not possible", hm.Spec.ImageURL)
	}

	image, err := getServerImage(ctx, s.scope.HCloudClient, s.scope.HCloudMachine, s.scope.HCloudMachine.Spec.Type, preRescueOSImage)
	if err != nil {
		return nil, nil, fmt.Errorf("createServerFromImageURL: failed to get server image: %w", err)
	}
	server, err := s.createServer(ctx, s.scope.Name(), nil, image)
	if err != nil {
		return nil, nil, err
	}
	s.scope.HCloudMachine.SetBootState(infrav1.HCloudBootStateWaitForPreRescueOSThenEnableRescueSystem)
	return server, image, nil
}

=======
>>>>>>> 6952f3e7
func (s *Service) createServerFromImageName(ctx context.Context) (*hcloud.Server, *hcloud.Image, error) {
	userData, err := s.scope.GetRawBootstrapData(ctx)
	if err != nil {
		record.Warnf(
			s.scope.HCloudMachine,
			"FailedGetBootstrapData",
			err.Error(),
		)
		return nil, nil, fmt.Errorf("failed to get raw bootstrap data: %s", err)
	}
<<<<<<< HEAD
	image, err := getServerImage(ctx, s.scope.HCloudClient, s.scope.HCloudMachine, s.scope.HCloudMachine.Spec.Type, s.scope.HCloudMachine.Spec.ImageName)
	if err != nil {
		return nil, nil, fmt.Errorf("createServerFromImageName: failed to get server image: %w", err)
	}
	server, err := s.createServer(ctx, s.scope.Name(), userData, image)
	if err != nil {
=======
	image, err := s.getServerImage(ctx)
	if err != nil {
		return nil, nil, fmt.Errorf("failed to get server image: %w", err)
	}

	server, err := s.createServer(ctx, userData, image)
	if err != nil {
>>>>>>> 6952f3e7
		return nil, nil, err
	}
	s.scope.HCloudMachine.SetBootState(infrav1.HCloudBootStateBootToRealOS)
	return server, image, nil
}

<<<<<<< HEAD
func (s *Service) createServer(ctx context.Context, serverName string, userData []byte, image *hcloud.Image) (*hcloud.Server, error) {
=======
	s.scope.HCloudMachine.SetBootState(infrav1.HCloudBootStateBootToRealOS)
	return server, image, nil
}

func (s *Service) createServer(ctx context.Context, userData []byte, image *hcloud.Image) (*hcloud.Server, error) {
>>>>>>> 6952f3e7
	automount := false
	startAfterCreate := true
	opts := hcloud.ServerCreateOpts{
		Name:   serverName,
		Labels: s.createLabels(),
		Image:  image,
		Location: &hcloud.Location{
			Name: string(s.scope.HCloudMachine.Status.Region),
		},
		ServerType: &hcloud.ServerType{
			Name: string(s.scope.HCloudMachine.Spec.Type),
		},
		Automount:        &automount,
		StartAfterCreate: &startAfterCreate,
		UserData:         string(userData),
		PublicNet: &hcloud.ServerCreatePublicNet{
			EnableIPv4: s.scope.HCloudMachine.Spec.PublicNetwork.EnableIPv4,
			EnableIPv6: s.scope.HCloudMachine.Spec.PublicNetwork.EnableIPv6,
		},
	}

	// set placement group if necessary
	if s.scope.HCloudMachine.Spec.PlacementGroupName != nil {
		var foundPlacementGroupInStatus bool
		for _, pgSts := range s.scope.HetznerCluster.Status.HCloudPlacementGroups {
			if *s.scope.HCloudMachine.Spec.PlacementGroupName == pgSts.Name {
				foundPlacementGroupInStatus = true
				opts.PlacementGroup = &hcloud.PlacementGroup{
					ID:   pgSts.ID,
					Name: pgSts.Name,
					Type: hcloud.PlacementGroupType(pgSts.Type),
				}
			}
		}
		if !foundPlacementGroupInStatus {
			conditions.MarkFalse(s.scope.HCloudMachine,
				infrav1.ServerCreateSucceededCondition,
				infrav1.InstanceHasNonExistingPlacementGroupReason,
				clusterv1.ConditionSeverityError,
				"Placement group %q does not exist in cluster",
				*s.scope.HCloudMachine.Spec.PlacementGroupName,
			)
			return nil, errServerCreateNotPossible
		}
	}

	caphSSHKeys, hcloudSSHKeys, err := s.getSSHKeys(ctx)
	if err != nil {
		return nil, err
	}
	opts.SSHKeys = hcloudSSHKeys

	// set up network if available
	if net := s.scope.HetznerCluster.Status.Network; net != nil {
		opts.Networks = []*hcloud.Network{{
			ID: net.ID,
		}}
	}

	// if no private network exists, there must be an IPv4 for the load balancer
	if !s.scope.HetznerCluster.Spec.HCloudNetwork.Enabled {
		opts.PublicNet.EnableIPv4 = true
	}

	// Create the server
	server, err := s.scope.HCloudClient.CreateServer(ctx, opts)
	if err != nil {
		if hcloudutil.HandleRateLimitExceeded(s.scope.HCloudMachine, err, "CreateServer") {
			// RateLimit was reached. Condition and Event got already created.
			return nil, fmt.Errorf("failed to create HCloud server %s: %w", s.scope.HCloudMachine.Name, err)
		}
		// No condition was set yet. Set a general condition to false.
		conditions.MarkFalse(
			s.scope.HCloudMachine,
			infrav1.ServerCreateSucceededCondition,
			infrav1.ServerCreateFailedReason,
			clusterv1.ConditionSeverityWarning,
			"%s",
			err.Error(),
		)
		record.Warnf(s.scope.HCloudMachine,
			"FailedCreateHCloudServer",
			"Failed to create HCloud server %s: %s",
			s.scope.Name(),
			err,
		)
		errMsg := fmt.Sprintf("failed to create HCloud server %s", s.scope.HCloudMachine.Name)
		return nil, handleRateLimit(s.scope.HCloudMachine, err, "CreateServer", errMsg)
	}

	// set ssh keys to status
	s.scope.HCloudMachine.Status.SSHKeys = caphSSHKeys

	conditions.MarkTrue(s.scope.HCloudMachine, infrav1.ServerCreateSucceededCondition)
	record.Eventf(s.scope.HCloudMachine, "SuccessfulCreate", "Created new server %s with ID %d", server.Name, server.ID)
	return server, nil
}

<<<<<<< HEAD
// getSSHKeys returns the sshKey slice for the status and the sshKey slice for the createServer API
// call.
// HCloudMachine.Spec.SSHKeys is empty, HetznerCluster.Spec.SSHKeys.HCloud will be used.
=======
// getSSHKeys collects the set of SSH keys to use when creating a server in Hetzner Cloud,
// and validates that they exist in the HCloud API.
//
// The function:
//  1. Starts with the SSH keys defined in HCloudMachine.Spec.SSHKeys.
//     If none are defined there, it falls back to HetznerCluster.Spec.SSHKeys.HCloud.
//  2. Always adds the SSH key referenced in the Hetzner secret (if present),
//     ensuring it is included even if not listed in the spec.
//  3. Fetches the complete list of SSH keys stored in HCloud via the API.
//  4. Verifies that every SSH key referenced in the spec or secret exists in HCloud.
//     If any key is missing, it updates machine conditions and returns an error.
//  5. Builds and returns two slices:
//     - caphSSHKeys: the logical set of SSH keys referenced in the spec/secret,
//     suitable for storing in the HCloudMachine status.
//     - hcloudSSHKeys: the corresponding HCloud API objects, suitable for passing
//     to the HCloud CreateServer API call.
>>>>>>> 6952f3e7
func (s *Service) getSSHKeys(ctx context.Context) (
	caphSSHKeys []infrav1.SSHKey,
	hcloudSSHKeys []*hcloud.SSHKey,
	reterr error,
) {
	caphSSHKeys = s.scope.HCloudMachine.Spec.SSHKeys

	// if no ssh keys are specified on the machine, take the ones from the cluster
	if len(caphSSHKeys) == 0 {
		caphSSHKeys = s.scope.HetznerCluster.Spec.SSHKeys.HCloud
	}

	// always add ssh key from secret if one is found
	sshKeyName := s.scope.HetznerSecret().Data[s.scope.HetznerCluster.Spec.HetznerSecret.Key.SSHKey]
	if len(sshKeyName) > 0 {
		// Check if the SSH key name already exists
		keyExists := false
		for _, key := range caphSSHKeys {
			if string(sshKeyName) == key.Name {
				keyExists = true
				break
			}
		}

		// If the SSH key name doesn't exist, append it
		if !keyExists {
			caphSSHKeys = append(caphSSHKeys, infrav1.SSHKey{Name: string(sshKeyName)})
		}
	}

	// get all ssh keys that are stored in HCloud API
	allHcloudSSHKeys, err := s.scope.HCloudClient.ListSSHKeys(ctx, hcloud.SSHKeyListOpts{})
	if err != nil {
		return nil, nil, handleRateLimit(s.scope.HCloudMachine, err, "ListSSHKeys", "failed listing ssh keys from hcloud")
	}

	// Create a map, so we can easily check if each caphSSHKey exist in HCloud.
	sshKeysAPIMap := make(map[string]*hcloud.SSHKey, len(allHcloudSSHKeys))
	for i, sshKey := range allHcloudSSHKeys {
		sshKeysAPIMap[sshKey.Name] = allHcloudSSHKeys[i]
	}

	// Check caphSSHKeys. Fail if key is not in HCloud
	for _, sshKeySpec := range caphSSHKeys {
		sshKey, ok := sshKeysAPIMap[sshKeySpec.Name]
		if !ok {
			conditions.MarkFalse(
				s.scope.HCloudMachine,
				infrav1.ServerCreateSucceededCondition,
				infrav1.SSHKeyNotFoundReason,
				clusterv1.ConditionSeverityError,
<<<<<<< HEAD
				"ssh key not found in HCloud. SSH key name: %s",
=======
				"ssh key %q not present in hcloud",
>>>>>>> 6952f3e7
				sshKeySpec.Name,
			)
			return nil, nil, errServerCreateNotPossible
		}
		hcloudSSHKeys = append(hcloudSSHKeys, sshKey)
	}

	return caphSSHKeys, hcloudSSHKeys, nil
}

<<<<<<< HEAD
func getServerImage(ctx context.Context, hcloudClient hcloudclient.Client,
	hcloudMachine *infrav1.HCloudMachine, machineType infrav1.HCloudMachineType, imageName string,
) (*hcloud.Image, error) {
=======
func (s *Service) getServerImage(ctx context.Context) (*hcloud.Image, error) {
>>>>>>> 6952f3e7
	key := fmt.Sprintf("%s%s", infrav1.NameHetznerProviderPrefix, "image-name")

	// Get server type so we can filter for images with correct architecture
	serverType, err := hcloudClient.GetServerType(ctx, string(machineType))
	if err != nil {
		return nil, handleRateLimit(hcloudMachine, err, "GetServerType", "failed to get server type in HCloud")
	}
	if serverType == nil {
		conditions.MarkFalse(
			hcloudMachine,
			infrav1.ServerCreateSucceededCondition,
			infrav1.ServerTypeNotFoundReason,
			clusterv1.ConditionSeverityError,
			"failed to get server type - nil type",
		)
		return nil, errServerCreateNotPossible
	}

	// query for an existing image by label
	// this is needed because snapshots don't have a name, only descriptions and labels
	listOpts := hcloud.ImageListOpts{
		ListOpts: hcloud.ListOpts{
			LabelSelector: fmt.Sprintf("%s==%s", key, imageName),
		},
		Architecture: []hcloud.Architecture{serverType.Architecture},
	}

	images, err := hcloudClient.ListImages(ctx, listOpts)
	if err != nil {
		return nil, handleRateLimit(hcloudMachine, err, "ListImages", "failed to list images by label in HCloud")
	}

	// query for an existing image by name.
	listOpts = hcloud.ImageListOpts{
		Name:         imageName,
		Architecture: []hcloud.Architecture{serverType.Architecture},
	}
	imagesByName, err := hcloudClient.ListImages(ctx, listOpts)
	if err != nil {
		return nil, handleRateLimit(hcloudMachine, err, "ListImages", "failed to list images by name in HCloud")
	}

	images = append(images, imagesByName...)

	if len(images) > 1 {
		err := fmt.Errorf("image is ambiguous - %d images have name %s",
<<<<<<< HEAD
			len(images), imageName)
		record.Warnf(hcloudMachine, "ImageNameAmbiguous", err.Error())
		conditions.MarkFalse(hcloudMachine,
=======
			len(images), s.scope.HCloudMachine.Spec.ImageName)
		record.Warnf(s.scope.HCloudMachine, "ImageNameAmbiguous", err.Error())
		conditions.MarkFalse(s.scope.HCloudMachine,
>>>>>>> 6952f3e7
			infrav1.ServerCreateSucceededCondition,
			infrav1.ImageAmbiguousReason,
			clusterv1.ConditionSeverityError,
			"%s",
			err.Error(),
		)
		return nil, errServerCreateNotPossible
	}
	if len(images) == 0 {
		err := fmt.Errorf("no image found with name %s", imageName)
		record.Warnf(hcloudMachine, "ImageNotFound", err.Error())
		conditions.MarkFalse(hcloudMachine,
			infrav1.ServerCreateSucceededCondition,
			infrav1.ImageNotFoundReason,
			clusterv1.ConditionSeverityError,
			"%s",
			err.Error(),
		)
		return nil, errServerCreateNotPossible
	}

	return images[0], nil
}

func (s *Service) handleServerStatusOff(ctx context.Context, server *hcloud.Server) (res reconcile.Result, err error) {
	// Check if server is in ServerStatusOff and turn it on. This is to avoid a bug of Hetzner where
	// sometimes machines are created and not turned on

	serverAvailableCondition := conditions.Get(s.scope.HCloudMachine, infrav1.ServerAvailableCondition)
	if serverAvailableCondition != nil &&
		serverAvailableCondition.Status == corev1.ConditionFalse &&
		serverAvailableCondition.Reason == infrav1.ServerOffReason {
		s.scope.Info("Trigger power on again")
		if time.Now().Before(serverAvailableCondition.LastTransitionTime.Time.Add(serverOffTimeout)) {
			// Not yet timed out, try again to power on
			if err := s.scope.HCloudClient.PowerOnServer(ctx, server); err != nil {
				if hcloud.IsError(err, hcloud.ErrorCodeLocked) {
					// if server is locked, we just retry again
					s.scope.HCloudMachine.Status.BootStateMessage = "handleServerStatusOff: server locked. Will retry"
					return reconcile.Result{RequeueAfter: 30 * time.Second}, nil
				}
				return reconcile.Result{}, handleRateLimit(s.scope.HCloudMachine, err, "PowerOnServer", "failed to power on server")
			}
		} else {
			// Timed out. Set failure reason
			s.scope.SetError("reached timeout of waiting for machines that are switched off", capierrors.CreateMachineError)
			return res, nil
		}
	} else {
		// No condition set yet. Try to power server on.
		if err := s.scope.HCloudClient.PowerOnServer(ctx, server); err != nil {
			if hcloud.IsError(err, hcloud.ErrorCodeLocked) {
				// if server is locked, we just retry again
				s.scope.HCloudMachine.Status.BootStateMessage = "handleServerStatusOff: server locked. Will retry"
				return reconcile.Result{RequeueAfter: 30 * time.Second}, nil
			}
			return reconcile.Result{}, handleRateLimit(s.scope.HCloudMachine, err, "PowerOnServer", "failed to power on server")
		}
		conditions.MarkFalse(
			s.scope.HCloudMachine,
			infrav1.ServerAvailableCondition,
			infrav1.ServerOffReason,
			clusterv1.ConditionSeverityInfo,
			"server is switched off",
		)
	}

	// Try again in 30 sec.
	return reconcile.Result{RequeueAfter: 30 * time.Second}, nil
}

func (s *Service) handleDeleteServerStatusRunning(ctx context.Context, server *hcloud.Server) (res reconcile.Result, err error) {
	// Shut down the server if one of the two conditions apply:
	// 1. The server has not yet been tried to shut down and still is marked as "ready".
	// 2. The server has been tried to shut down without an effect and the timeout is not reached yet.

	if s.scope.HasServerAvailableCondition() {
		if err := s.scope.HCloudClient.ShutdownServer(ctx, server); err != nil {
			return reconcile.Result{}, handleRateLimit(s.scope.HCloudMachine, err, "ShutdownServer", "failed to shutdown server")
		}

		conditions.MarkFalse(s.scope.HCloudMachine,
			infrav1.ServerAvailableCondition,
			infrav1.ServerTerminatingReason,
			clusterv1.ConditionSeverityInfo,
			"Instance has been shut down",
		)

		return reconcile.Result{RequeueAfter: 30 * time.Second}, nil
	}

	// timeout for shutdown has been reached - delete server
	if err := s.scope.HCloudClient.DeleteServer(ctx, server); err != nil {
		record.Warnf(s.scope.HCloudMachine, "FailedDeleteHCloudServer", "Failed to delete HCloud server %s", s.scope.Name())
		return reconcile.Result{}, handleRateLimit(s.scope.HCloudMachine, err, "DeleteServer", "failed to delete server")
	}

	record.Eventf(s.scope.HCloudMachine, "HCloudServerDeleted", "HCloud server %s deleted", s.scope.Name())
	return res, nil
}

func (s *Service) handleDeleteServerStatusOff(ctx context.Context, server *hcloud.Server) (res reconcile.Result, err error) {
	// server is off and can be deleted
	if err := s.scope.HCloudClient.DeleteServer(ctx, server); err != nil {
		record.Warnf(s.scope.HCloudMachine, "FailedDeleteHCloudServer", "Failed to delete HCloud server %s", s.scope.Name())
		return reconcile.Result{}, handleRateLimit(s.scope.HCloudMachine, err, "DeleteServer", "failed to delete server")
	}

	record.Eventf(s.scope.HCloudMachine, "HCloudServerDeleted", "HCloud server %s deleted", s.scope.Name())
	return res, nil
}

func (s *Service) deleteServerOfLoadBalancer(ctx context.Context, server *hcloud.Server) error {
	lb := &hcloud.LoadBalancer{ID: s.scope.HetznerCluster.Status.ControlPlaneLoadBalancer.ID}

	if err := s.scope.HCloudClient.DeleteTargetServerOfLoadBalancer(ctx, lb, server); err != nil {
		// Do not return an error in case the target server was not found.
		// In case the target server was not found we will get an error similar to
		// "server with ID xxxxx not found (invalid_input, xxxxxxx)".
		// If the load balancer itself was not found then we will get a "not_found" error.
		// In both cases, don't do anything.
		if hcloud.IsError(err, hcloud.ErrorCodeInvalidInput) || hcloud.IsError(err, hcloud.ErrorCodeNotFound) {
			return nil
		}

		errMsg := fmt.Sprintf("failed to delete server %s with ID %d as target of load balancer %s with ID %d", server.Name, server.ID, lb.Name, lb.ID)
		return handleRateLimit(s.scope.HCloudMachine, err, "DeleteTargetServerOfLoadBalancer", errMsg)
	}
	record.Eventf(
		s.scope.HetznerCluster,
		"DeletedTargetOfLoadBalancer",
		"Deleted new server %s with ID %d of the loadbalancer %s with ID %d",
		server.Name, server.ID, lb.Name, lb.ID,
	)

	return nil
}

func (s *Service) findServer(ctx context.Context) (*hcloud.Server, error) {
	var server *hcloud.Server

	// try to find the server based on its id
	serverID, err := s.scope.ServerIDFromProviderID()
	if err == nil {
		server, err = s.scope.HCloudClient.GetServer(ctx, serverID)
		if err != nil {
			errMsg := fmt.Sprintf("failed to get server %d", serverID)
			return nil, handleRateLimit(s.scope.HCloudMachine, err, "GetServer", errMsg)
		}

		// if server has been found, return it
		if server != nil {
			return server, nil
		}
	}

	// server has not been found via id - try to find the server based on its labels
	opts := hcloud.ServerListOpts{}

	opts.LabelSelector = utils.LabelsToLabelSelector(s.createLabels())

	servers, err := s.scope.HCloudClient.ListServers(ctx, opts)
	if err != nil {
		return nil, handleRateLimit(s.scope.HCloudMachine, err, "ListServers", "failed to list servers")
	}

	if len(servers) > 1 {
		err := fmt.Errorf("found %d servers with name %s", len(servers), s.scope.Name())
		record.Warnf(s.scope.HCloudMachine, "MultipleInstances", err.Error())
		return nil, err
	}

	if len(servers) == 0 {
		return nil, nil
	}

	logger := ctrl.LoggerFrom(ctx)
	logger.Info("DeprecationWarning finding Server by labels is no longer needed. We plan to remove that feature and rename findServer to getServer", "err", err)

	return servers[0], nil
}

func statusAddresses(server *hcloud.Server) []clusterv1.MachineAddress {
	// populate addresses
	addresses := []clusterv1.MachineAddress{}

	if ip := server.PublicNet.IPv4.IP.String(); ip != "" {
		addresses = append(
			addresses,
			clusterv1.MachineAddress{
				Type:    clusterv1.MachineExternalIP,
				Address: ip,
			},
		)
	}

	if unicastIP := server.PublicNet.IPv6.IP; unicastIP.IsGlobalUnicast() {
		// Create a copy. This is important, otherwise we modify the IP of `server`. This could lead
		// to unexpected behaviour.
		ip := append(net.IP(nil), unicastIP...)

		// Hetzner returns the routed /64 base, increment last byte to obtain first usable address
		// The local value gets changed, not the IP of `server`.
		ip[15]++

		addresses = append(
			addresses,
			clusterv1.MachineAddress{
				Type:    clusterv1.MachineExternalIP,
				Address: ip.String(),
			},
		)
	}

	for _, net := range server.PrivateNet {
		addresses = append(
			addresses,
			clusterv1.MachineAddress{
				Type:    clusterv1.MachineInternalIP,
				Address: net.IP.String(),
			},
		)
	}

	return addresses
}

func (s *Service) createLabels() map[string]string {
	var machineType string
	if s.scope.IsControlPlane() {
		machineType = "control_plane"
	} else {
		machineType = "worker"
	}

	return map[string]string{
		infrav1.NameHetznerProviderOwned + s.scope.HetznerCluster.Name: string(infrav1.ResourceLifecycleOwned),
		infrav1.MachineNameTagKey:                                      s.scope.Name(),
		"machine_type":                                                 machineType,
	}
}

func updateHCloudMachineStatusFromServer(hm *infrav1.HCloudMachine, server *hcloud.Server) {
	hm.Status.Addresses = statusAddresses(server)
	hm.Status.InstanceState = ptr.To(server.Status)
}<|MERGE_RESOLUTION|>--- conflicted
+++ resolved
@@ -41,7 +41,6 @@
 	infrav1 "github.com/syself/cluster-api-provider-hetzner/api/v1beta1"
 	"github.com/syself/cluster-api-provider-hetzner/pkg/scope"
 	sshclient "github.com/syself/cluster-api-provider-hetzner/pkg/services/baremetal/client/ssh"
-	hcloudclient "github.com/syself/cluster-api-provider-hetzner/pkg/services/hcloud/client"
 	hcloudutil "github.com/syself/cluster-api-provider-hetzner/pkg/services/hcloud/util"
 	"github.com/syself/cluster-api-provider-hetzner/pkg/utils"
 )
@@ -135,21 +134,14 @@
 			return reconcile.Result{}, fmt.Errorf("findServer: %w", err)
 		}
 
-<<<<<<< HEAD
-=======
 		// findServer will return both server and error as nil, if the server was not found.
->>>>>>> 6952f3e7
 		if server == nil {
 			// The server did disappear in HCloud? Maybe it was delete via web-UI.
 			// We set MachineError. CAPI will delete machine.
 			msg := fmt.Sprintf("hcloud server (%q) no longer available. Setting MachineError.",
 				*s.scope.HCloudMachine.Spec.ProviderID)
 
-<<<<<<< HEAD
-			ctrl.LoggerFrom(ctx).Error(errors.New(msg), msg,
-=======
 			s.scope.Logger.Error(errors.New(msg), msg,
->>>>>>> 6952f3e7
 				"ProviderID", *s.scope.HCloudMachine.Spec.ProviderID,
 				"BootState", s.scope.HCloudMachine.Status.BootState,
 				"BootStateSince", s.scope.HCloudMachine.Status.BootStateSince,
@@ -163,7 +155,6 @@
 			return reconcile.Result{}, nil
 		}
 		updateHCloudMachineStatusFromServer(s.scope.HCloudMachine, server)
-<<<<<<< HEAD
 	}
 
 	switch s.scope.HCloudMachine.Status.BootState {
@@ -210,6 +201,7 @@
 		return reconcile.Result{RequeueAfter: requeueImmediately}, nil
 	}
 
+	// if provider id is not set create the server.
 	server, image, err := s.createServerFromImageNameOrURL(ctx)
 	if err != nil {
 		if errors.Is(err, errServerCreateNotPossible) {
@@ -472,7 +464,7 @@
 	case sshclient.HCloudImageURLCommandStateFinishedSuccessfully:
 		rebootAction, err := s.scope.HCloudClient.Reboot(ctx, server)
 		if err != nil {
-			return reconcile.Result{}, fmt.Errorf("Reboot after HCloudImageURLCommand failed: %w",
+			return reconcile.Result{}, fmt.Errorf("reboot after HCloudImageURLCommand failed: %w",
 				err)
 		}
 		s.scope.HCloudMachine.Status.ActionIDRebootToRealOS = rebootAction.ID
@@ -491,7 +483,7 @@
 	case sshclient.HCloudImageURLCommandStateNotStarted:
 		// execute code below
 	default:
-		return reconcile.Result{}, fmt.Errorf("Unknown HCloudImageURLCommandState: %q", state)
+		return reconcile.Result{}, fmt.Errorf("unknown HCloudImageURLCommandState: %q", state)
 	}
 
 	// command has not started yet. Start it.
@@ -509,7 +501,6 @@
 			"exitStatus", exitStatus,
 			"stdouStderr", stdouStderr)
 		return reconcile.Result{}, err
-
 	}
 
 	if exitStatus != 0 {
@@ -533,72 +524,7 @@
 		log.FromContext(ctx).Error(nil, msg)
 		s.scope.SetError(msg, capierrors.CreateMachineError)
 		return reconcile.Result{}, nil
-=======
-	}
-
-	switch s.scope.HCloudMachine.Status.BootState {
-	case infrav1.HCloudBootStateUnset:
-		return s.handleBootStateUnset(ctx)
-	case infrav1.HCloudBootStateBootToRealOS:
-		return s.handleBootToRealOS(ctx, server)
-	case infrav1.HCloudBootStateOperatingSystemRunning:
-		return s.handleOperatingSystemRunning(ctx, server)
-	default:
-		return reconcile.Result{}, fmt.Errorf("unknown BootState: %s", s.scope.HCloudMachine.Status.BootState)
-	}
-}
-
-func (s *Service) handleBootStateUnset(ctx context.Context) (reconcile.Result, error) {
-	hm := s.scope.HCloudMachine
-
-	if hm.Spec.ProviderID != nil && *hm.Spec.ProviderID != "" {
-		// This machine seems to be an existing machine which was created before introducing
-		// Status.BootState.
-
-		if !hm.Status.Ready {
-			hm.SetBootState(infrav1.HCloudBootStateBootToRealOS)
-			msg := fmt.Sprintf("Updating old resource (pre BootState) to %s",
-				hm.Status.BootState)
-			ctrl.LoggerFrom(ctx).Info(msg)
-			hm.Status.BootStateMessage = msg
-			return reconcile.Result{RequeueAfter: requeueImmediately}, nil
-		}
-
-		hm.SetBootState(infrav1.HCloudBootStateOperatingSystemRunning)
-		msg := fmt.Sprintf("Updating old resource (pre BootState) %s", hm.Status.BootState)
-		ctrl.LoggerFrom(ctx).Info(msg)
-		hm.Status.BootStateMessage = msg
-		// Requeue once the new way. But in most cases nothing should have changed.
-		return reconcile.Result{RequeueAfter: requeueImmediately}, nil
-	}
-
-	// if provider id is not set create the server.
-	server, image, err := s.createServerFromImageName(ctx)
-	if err != nil {
-		if errors.Is(err, errServerCreateNotPossible) {
-			hm.Status.BootStateMessage = err.Error()
-			return reconcile.Result{RequeueAfter: 5 * time.Minute}, nil
-		}
-		return reconcile.Result{}, fmt.Errorf("failed to create server: %w", err)
-	}
-
-	updateHCloudMachineStatusFromServer(s.scope.HCloudMachine, server)
-
-	s.scope.SetProviderID(server.ID)
-
-	m.SetBootState(infrav1.HCloudBootStateBootToRealOS)
-
-	requeueAfter := requeueAfterCreateServerNoRapidDeploy
-	if image.RapidDeploy {
-		requeueAfter = requeueAfterCreateServerRapidDeploy
->>>>>>> 6952f3e7
-	}
-	hm.Status.BootStateMessage = "ProviderID set"
-	return reconcile.Result{RequeueAfter: requeueAfter}, nil
-}
-
-func (s *Service) handleBootToRealOS(ctx context.Context, server *hcloud.Server) (res reconcile.Result, err error) {
-	hm := s.scope.HCloudMachine
+	}
 
 	if hm.Status.ActionIDRebootToRealOS != actionDone {
 		action, err := s.scope.HCloudClient.GetAction(ctx, hm.Status.ActionIDRebootToRealOS)
@@ -660,14 +586,11 @@
 
 func (s *Service) handleOperatingSystemRunning(ctx context.Context, server *hcloud.Server) (res reconcile.Result, err error) {
 	hm := s.scope.HCloudMachine
-<<<<<<< HEAD
 
 	// Clean up old Status fields
 	hm.Status.ActionIDEnableRescueSystem = 0
 	hm.Status.ActionIDRebootToRescue = 0
 	hm.Status.ActionIDRebootToRealOS = 0
-=======
->>>>>>> 6952f3e7
 
 	// check whether server is attached to the network
 	if err := s.reconcileNetworkAttachment(ctx, server); err != nil {
@@ -866,7 +789,6 @@
 	return reconcile.Result{}, nil
 }
 
-<<<<<<< HEAD
 func (s *Service) createServerFromImageNameOrURL(ctx context.Context) (*hcloud.Server, *hcloud.Image, error) {
 	if s.scope.HCloudMachine.Spec.ImageName != "" {
 		return s.createServerFromImageName(ctx)
@@ -881,7 +803,7 @@
 		return nil, nil, fmt.Errorf("controller was started without --hcloud-image-url-command. Provisioning via ImageURL %q not possible", hm.Spec.ImageURL)
 	}
 
-	image, err := getServerImage(ctx, s.scope.HCloudClient, s.scope.HCloudMachine, s.scope.HCloudMachine.Spec.Type, preRescueOSImage)
+	image, err := s.getServerImage(ctx, preRescueOSImage)
 	if err != nil {
 		return nil, nil, fmt.Errorf("createServerFromImageURL: failed to get server image: %w", err)
 	}
@@ -893,8 +815,6 @@
 	return server, image, nil
 }
 
-=======
->>>>>>> 6952f3e7
 func (s *Service) createServerFromImageName(ctx context.Context) (*hcloud.Server, *hcloud.Image, error) {
 	userData, err := s.scope.GetRawBootstrapData(ctx)
 	if err != nil {
@@ -905,37 +825,21 @@
 		)
 		return nil, nil, fmt.Errorf("failed to get raw bootstrap data: %s", err)
 	}
-<<<<<<< HEAD
-	image, err := getServerImage(ctx, s.scope.HCloudClient, s.scope.HCloudMachine, s.scope.HCloudMachine.Spec.Type, s.scope.HCloudMachine.Spec.ImageName)
-	if err != nil {
-		return nil, nil, fmt.Errorf("createServerFromImageName: failed to get server image: %w", err)
-	}
+	image, err := s.getServerImage(ctx, s.scope.HCloudMachine.Spec.ImageName)
+	if err != nil {
+		return nil, nil, fmt.Errorf("failed to get server image: %w", err)
+	}
+
 	server, err := s.createServer(ctx, s.scope.Name(), userData, image)
 	if err != nil {
-=======
-	image, err := s.getServerImage(ctx)
-	if err != nil {
-		return nil, nil, fmt.Errorf("failed to get server image: %w", err)
-	}
-
-	server, err := s.createServer(ctx, userData, image)
-	if err != nil {
->>>>>>> 6952f3e7
 		return nil, nil, err
 	}
+
 	s.scope.HCloudMachine.SetBootState(infrav1.HCloudBootStateBootToRealOS)
 	return server, image, nil
 }
 
-<<<<<<< HEAD
 func (s *Service) createServer(ctx context.Context, serverName string, userData []byte, image *hcloud.Image) (*hcloud.Server, error) {
-=======
-	s.scope.HCloudMachine.SetBootState(infrav1.HCloudBootStateBootToRealOS)
-	return server, image, nil
-}
-
-func (s *Service) createServer(ctx context.Context, userData []byte, image *hcloud.Image) (*hcloud.Server, error) {
->>>>>>> 6952f3e7
 	automount := false
 	startAfterCreate := true
 	opts := hcloud.ServerCreateOpts{
@@ -1034,11 +938,6 @@
 	return server, nil
 }
 
-<<<<<<< HEAD
-// getSSHKeys returns the sshKey slice for the status and the sshKey slice for the createServer API
-// call.
-// HCloudMachine.Spec.SSHKeys is empty, HetznerCluster.Spec.SSHKeys.HCloud will be used.
-=======
 // getSSHKeys collects the set of SSH keys to use when creating a server in Hetzner Cloud,
 // and validates that they exist in the HCloud API.
 //
@@ -1055,7 +954,6 @@
 //     suitable for storing in the HCloudMachine status.
 //     - hcloudSSHKeys: the corresponding HCloud API objects, suitable for passing
 //     to the HCloud CreateServer API call.
->>>>>>> 6952f3e7
 func (s *Service) getSSHKeys(ctx context.Context) (
 	caphSSHKeys []infrav1.SSHKey,
 	hcloudSSHKeys []*hcloud.SSHKey,
@@ -1107,11 +1005,7 @@
 				infrav1.ServerCreateSucceededCondition,
 				infrav1.SSHKeyNotFoundReason,
 				clusterv1.ConditionSeverityError,
-<<<<<<< HEAD
 				"ssh key not found in HCloud. SSH key name: %s",
-=======
-				"ssh key %q not present in hcloud",
->>>>>>> 6952f3e7
 				sshKeySpec.Name,
 			)
 			return nil, nil, errServerCreateNotPossible
@@ -1122,23 +1016,17 @@
 	return caphSSHKeys, hcloudSSHKeys, nil
 }
 
-<<<<<<< HEAD
-func getServerImage(ctx context.Context, hcloudClient hcloudclient.Client,
-	hcloudMachine *infrav1.HCloudMachine, machineType infrav1.HCloudMachineType, imageName string,
-) (*hcloud.Image, error) {
-=======
-func (s *Service) getServerImage(ctx context.Context) (*hcloud.Image, error) {
->>>>>>> 6952f3e7
+func (s *Service) getServerImage(ctx context.Context, imageName string) (*hcloud.Image, error) {
 	key := fmt.Sprintf("%s%s", infrav1.NameHetznerProviderPrefix, "image-name")
 
 	// Get server type so we can filter for images with correct architecture
-	serverType, err := hcloudClient.GetServerType(ctx, string(machineType))
-	if err != nil {
-		return nil, handleRateLimit(hcloudMachine, err, "GetServerType", "failed to get server type in HCloud")
+	serverType, err := s.scope.HCloudClient.GetServerType(ctx, string(s.scope.HCloudMachine.Spec.Type))
+	if err != nil {
+		return nil, handleRateLimit(s.scope.HCloudMachine, err, "GetServerType", "failed to get server type in HCloud")
 	}
 	if serverType == nil {
 		conditions.MarkFalse(
-			hcloudMachine,
+			s.scope.HCloudMachine,
 			infrav1.ServerCreateSucceededCondition,
 			infrav1.ServerTypeNotFoundReason,
 			clusterv1.ConditionSeverityError,
@@ -1156,9 +1044,9 @@
 		Architecture: []hcloud.Architecture{serverType.Architecture},
 	}
 
-	images, err := hcloudClient.ListImages(ctx, listOpts)
-	if err != nil {
-		return nil, handleRateLimit(hcloudMachine, err, "ListImages", "failed to list images by label in HCloud")
+	images, err := s.scope.HCloudClient.ListImages(ctx, listOpts)
+	if err != nil {
+		return nil, handleRateLimit(s.scope.HCloudMachine, err, "ListImages", "failed to list images by label in HCloud")
 	}
 
 	// query for an existing image by name.
@@ -1166,24 +1054,18 @@
 		Name:         imageName,
 		Architecture: []hcloud.Architecture{serverType.Architecture},
 	}
-	imagesByName, err := hcloudClient.ListImages(ctx, listOpts)
-	if err != nil {
-		return nil, handleRateLimit(hcloudMachine, err, "ListImages", "failed to list images by name in HCloud")
+	imagesByName, err := s.scope.HCloudClient.ListImages(ctx, listOpts)
+	if err != nil {
+		return nil, handleRateLimit(s.scope.HCloudMachine, err, "ListImages", "failed to list images by name in HCloud")
 	}
 
 	images = append(images, imagesByName...)
 
 	if len(images) > 1 {
 		err := fmt.Errorf("image is ambiguous - %d images have name %s",
-<<<<<<< HEAD
 			len(images), imageName)
-		record.Warnf(hcloudMachine, "ImageNameAmbiguous", err.Error())
-		conditions.MarkFalse(hcloudMachine,
-=======
-			len(images), s.scope.HCloudMachine.Spec.ImageName)
 		record.Warnf(s.scope.HCloudMachine, "ImageNameAmbiguous", err.Error())
 		conditions.MarkFalse(s.scope.HCloudMachine,
->>>>>>> 6952f3e7
 			infrav1.ServerCreateSucceededCondition,
 			infrav1.ImageAmbiguousReason,
 			clusterv1.ConditionSeverityError,
@@ -1193,9 +1075,9 @@
 		return nil, errServerCreateNotPossible
 	}
 	if len(images) == 0 {
-		err := fmt.Errorf("no image found with name %s", imageName)
-		record.Warnf(hcloudMachine, "ImageNotFound", err.Error())
-		conditions.MarkFalse(hcloudMachine,
+		err := fmt.Errorf("no image found with name %s", s.scope.HCloudMachine.Spec.ImageName)
+		record.Warnf(s.scope.HCloudMachine, "ImageNotFound", err.Error())
+		conditions.MarkFalse(s.scope.HCloudMachine,
 			infrav1.ServerCreateSucceededCondition,
 			infrav1.ImageNotFoundReason,
 			clusterv1.ConditionSeverityError,
