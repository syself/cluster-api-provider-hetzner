--- conflicted
+++ resolved
@@ -209,15 +209,10 @@
 
 var _ helpers.Resetter = &Resetter{}
 
-<<<<<<< HEAD
-func (r *Resetter) Reset(_ string, testEnv *helpers.TestEnvironment, t FullGinkgoTInterface) {
-	rescueSSHClient := &sshmock.Client{}
-=======
 func (r *Resetter) ResetAndInitNamespace(_ string, testEnv *helpers.TestEnvironment, t FullGinkgoTInterface) {
 	rescueSSHClient := &sshmock.Client{}
 	// Register Testify helpers so failed expectations are reported against this test instance.
 
->>>>>>> ec75c1b8
 	rescueSSHClient.Test(t)
 	testEnv.RescueSSHClient = rescueSSHClient
 
