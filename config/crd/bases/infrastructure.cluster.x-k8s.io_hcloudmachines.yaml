--- conflicted
+++ resolved
@@ -81,9 +81,6 @@
 
                   The controller uses url.ParseRequestURI (Go function) to validate the URL.
 
-<<<<<<< HEAD
-                  It is up to the script to provision the disk of the hcloud machine accordingly.
-=======
                   It is up to the script to provision the disk of the hcloud machine accordingly. The process
                   is considered successful if the last line in the output contains
                   IMAGE_URL_DONE. If the script terminates with a different last line, then
@@ -92,7 +89,6 @@
                   A Kubernetes event will be created in both (success, failure) cases containing the output
                   (stdout and stderr) of the script. If the script takes longer than 7 minutes, the
                   controller cancels the provisioning.
->>>>>>> e18620ff
 
                   Docs: https://syself.com/docs/caph/developers/image-url-command
 
