/*
Copyright 2022 The Kubernetes Authors.

Licensed under the Apache License, Version 2.0 (the "License");
you may not use this file except in compliance with the License.
You may obtain a copy of the License at

    http://www.apache.org/licenses/LICENSE-2.0

Unless required by applicable law or agreed to in writing, software
distributed under the License is distributed on an "AS IS" BASIS,
WITHOUT WARRANTIES OR CONDITIONS OF ANY KIND, either express or implied.
See the License for the specific language governing permissions and
limitations under the License.
*/

// Package main contains main function to start CAPH.
package main

import (
	"errors"
	"flag"
	"fmt"
	"os"
	"path/filepath"
	"regexp"
	"sync"
	"time"

	"github.com/spf13/pflag"
	"k8s.io/apimachinery/pkg/runtime"
	utilruntime "k8s.io/apimachinery/pkg/util/runtime"
	clientgoscheme "k8s.io/client-go/kubernetes/scheme"
	_ "k8s.io/client-go/plugin/pkg/client/auth"
	clusterv1 "sigs.k8s.io/cluster-api/api/v1beta1"
	bootstrapv1 "sigs.k8s.io/cluster-api/bootstrap/kubeadm/api/v1beta1"
	"sigs.k8s.io/cluster-api/util/record"
	ctrl "sigs.k8s.io/controller-runtime"
	"sigs.k8s.io/controller-runtime/pkg/cache"
	"sigs.k8s.io/controller-runtime/pkg/controller"
	metricsserver "sigs.k8s.io/controller-runtime/pkg/metrics/server"
	"sigs.k8s.io/controller-runtime/pkg/webhook"

	// +kubebuilder:scaffold:imports
	infrastructurev1beta1 "github.com/syself/cluster-api-provider-hetzner/api/v1beta1"
	"github.com/syself/cluster-api-provider-hetzner/controllers"
	secretutil "github.com/syself/cluster-api-provider-hetzner/pkg/secrets"
	robotclient "github.com/syself/cluster-api-provider-hetzner/pkg/services/baremetal/client/robot"
	sshclient "github.com/syself/cluster-api-provider-hetzner/pkg/services/baremetal/client/ssh"
	hcloudclient "github.com/syself/cluster-api-provider-hetzner/pkg/services/hcloud/client"
	"github.com/syself/cluster-api-provider-hetzner/pkg/utils"
	caphversion "github.com/syself/cluster-api-provider-hetzner/pkg/version"
)

var (
	scheme   = runtime.NewScheme()
	setupLog = ctrl.Log.WithName("setup")

	// We do not want filenames to start with a dot or a number.
	// Only lowercase letters are allowed.
	commandRegex = regexp.MustCompile(`^[a-z][a-z0-9_.-]+[a-z0-9]$`)
)

func init() {
	utilruntime.Must(clientgoscheme.AddToScheme(scheme))
	utilruntime.Must(clusterv1.AddToScheme(scheme))
	utilruntime.Must(bootstrapv1.AddToScheme(scheme))
	utilruntime.Must(infrastructurev1beta1.AddToScheme(scheme))
	//+kubebuilder:scaffold:scheme
}

var (
	metricsAddr                        string
	enableLeaderElection               bool
	disableCSRApproval                 bool
	leaderElectionNamespace            string
	probeAddr                          string
	watchFilterValue                   string
	watchNamespace                     string
	hetznerClusterConcurrency          int
	hcloudMachineConcurrency           int
	hetznerBareMetalMachineConcurrency int
	hetznerBareMetalHostConcurrency    int
	logLevel                           string
	syncPeriod                         time.Duration
	rateLimitWaitTime                  time.Duration
	preProvisionCommand                string
<<<<<<< HEAD
	hcloudImageURLCommand              string
	baremetalImageURLCommand           string
=======
	imageURLCommand                    string
>>>>>>> e18620ff
	skipWebhooks                       bool
	sshAfterInstallImage               bool
)

func main() {
	fs := pflag.CommandLine
	fs.StringVar(&metricsAddr, "metrics-bind-address", "localhost:8080", "The address the metric endpoint binds to.")
	fs.StringVar(&probeAddr, "health-probe-bind-address", ":9440", "The address the probe endpoint binds to.")
	fs.BoolVar(&enableLeaderElection, "leader-elect", true, "Enable leader election for controller manager. Enabling this will ensure there is only one active controller manager.")
	fs.BoolVar(&disableCSRApproval, "disable-csr-approval", false, "Disables builtin workload cluster CSR validation and approval.")
	fs.StringVar(&leaderElectionNamespace, "leader-elect-namespace", "", "Namespace that the controller performs leader election in. If unspecified, the controller will discover which namespace it is running in.")
	fs.StringVar(&watchFilterValue, "watch-filter", "", fmt.Sprintf("Label value that the controller watches to reconcile cluster-api objects. Label key is always %s. If unspecified, the controller watches for all cluster-api objects.", clusterv1.WatchLabel))
	fs.StringVar(&watchNamespace, "namespace", "", "Namespace that the controller watches to reconcile cluster-api objects. If unspecified, the controller watches for cluster-api objects across all namespaces.")
	fs.IntVar(&hetznerClusterConcurrency, "hetznercluster-concurrency", 1, "Number of HetznerClusters to process simultaneously")
	fs.IntVar(&hcloudMachineConcurrency, "hcloudmachine-concurrency", 1, "Number of HcloudMachines to process simultaneously")
	fs.IntVar(&hetznerBareMetalMachineConcurrency, "hetznerbaremetalmachine-concurrency", 1, "Number of HetznerBareMetalMachines to process simultaneously")
	fs.IntVar(&hetznerBareMetalHostConcurrency, "hetznerbaremetalhost-concurrency", 1, "Number of HetznerBareMetalHosts to process simultaneously")
	fs.StringVar(&logLevel, "log-level", "info", "Specifies log level. Options are 'debug', 'info' and 'error'")
	fs.DurationVar(&syncPeriod, "sync-period", 3*time.Minute, "The minimum interval at which watched resources are reconciled (e.g. 3m)")
	fs.DurationVar(&rateLimitWaitTime, "rate-limit", 5*time.Minute, "The rate limiting for HCloud controller (e.g. 5m)")
	fs.BoolVar(&hcloudclient.DebugAPICalls, "debug-hcloud-api-calls", false, "Debug all calls to the hcloud API.")
	fs.StringVar(&preProvisionCommand, "pre-provision-command", "", "Command to run (in rescue-system) before installing the image on bare metal servers. You can use that to check if the machine is healthy before installing the image. If the exit value is non-zero, the machine is considered unhealthy. This command must be accessible by the controller pod. You can use an initContainer to copy the command to a shared emptyDir.")
<<<<<<< HEAD
	fs.StringVar(&hcloudImageURLCommand, "hcloud-image-url-command", "", "Command to run (in rescue-system) to provision an hcloud machine. Docs: https://syself.com/docs/caph/developers/image-url-command")
	fs.StringVar(&baremetalImageURLCommand, "baremetal-image-url-command", "", "Command to run (in rescue-system) to provision an baremetal machine. Docs: https://syself.com/docs/caph/developers/image-url-command")
=======
	fs.StringVar(&imageURLCommand, "hcloud-image-url-command", "", "Command to run (in rescue-system) to provision an hcloud machine. The command will get the imageURL, bootstrap-data and machine-name of the corresponding hcloudmachine as argument. It is up to the command to download from that URL and provision the disk accordingly. This command must be accessible by the controller pod. You can use an initContainer to copy the command to a shared emptyDir. The env var OCI_REGISTRY_AUTH_TOKEN from the caph process will be set for the command, too. The command must end with the last line containing IMAGE_URL_DONE. Otherwise the execution is considered to have failed. Docs: https://syself.com/docs/caph/developers/image-url-command")
>>>>>>> e18620ff
	fs.BoolVar(&skipWebhooks, "skip-webhooks", false, "Skip setting up of webhooks. Together with --leader-elect=false, you can use `go run main.go` to run CAPH in a cluster connected via KUBECONFIG. You should scale down the caph deployment to 0 before doing that. This is only for testing!")
	fs.BoolVar(&sshAfterInstallImage, "baremetal-ssh-after-install-image", true, "Connect to the baremetal machine after install-image and ensure it is provisioned. Current default is true, but we might change that to false. Background: Users might not want the controller to be able to ssh onto the servers")

	pflag.CommandLine.AddGoFlagSet(flag.CommandLine)
	pflag.Parse()

	ctrl.SetLogger(utils.GetDefaultLogger(logLevel))

	// If preProvisionCommand is set, check if the file exists and validate the basename.
	if preProvisionCommand != "" {
		baseName := filepath.Base(preProvisionCommand)
		if !commandRegex.MatchString(baseName) {
			msg := fmt.Sprintf("basename (%s) must match the regex %s", baseName, commandRegex.String())
			setupLog.Error(errors.New(msg), "")
			os.Exit(1)
		}

		_, err := os.Stat(preProvisionCommand)
		if err != nil {
			setupLog.Error(err, "pre-provision-command not found")
			os.Exit(1)
		}
	}

<<<<<<< HEAD
	// If hcloudImageURLCommand is set, check if the file exists and validate the basename.
	if hcloudImageURLCommand != "" {
		baseName := filepath.Base(hcloudImageURLCommand)
=======
	// If ImageURLCommand is set, check if the file exists and validate the basename.
	if imageURLCommand != "" {
		baseName := filepath.Base(imageURLCommand)
>>>>>>> e18620ff
		if !commandRegex.MatchString(baseName) {
			msg := fmt.Sprintf("basename (%s) must match the regex %s", baseName, commandRegex.String())
			setupLog.Error(errors.New(msg), "")
			os.Exit(1)
		}

<<<<<<< HEAD
		_, err := os.Stat(hcloudImageURLCommand)
=======
		_, err := os.Stat(imageURLCommand)
>>>>>>> e18620ff
		if err != nil {
			setupLog.Error(err, "hcloud-image-url-command not found")
			os.Exit(1)
		}
	}

<<<<<<< HEAD
	// If baremetalImageURLCommand is set, check if the file exists and validate the basename.
	if baremetalImageURLCommand != "" {
		baseName := filepath.Base(baremetalImageURLCommand)
		if !commandRegex.MatchString(baseName) {
			msg := fmt.Sprintf("basename (%s) must match the regex %s", baseName, commandRegex.String())
			setupLog.Error(errors.New(msg), "")
			os.Exit(1)
		}

		_, err := os.Stat(baremetalImageURLCommand)
		if err != nil {
			setupLog.Error(err, "baremetal-image-url-command not found")
			os.Exit(1)
		}
	}

=======
>>>>>>> e18620ff
	var watchNamespaces map[string]cache.Config
	if watchNamespace != "" {
		watchNamespaces = map[string]cache.Config{
			watchNamespace: {},
		}
	}

	options := ctrl.Options{
		Scheme:                        scheme,
		Metrics:                       metricsserver.Options{BindAddress: metricsAddr},
		HealthProbeBindAddress:        probeAddr,
		LeaderElection:                enableLeaderElection,
		LeaderElectionID:              "hetzner.cluster.x-k8s.io",
		LeaderElectionNamespace:       leaderElectionNamespace,
		LeaderElectionResourceLock:    "leases",
		LeaderElectionReleaseOnCancel: true,
		Cache: cache.Options{
			ByObject:          secretutil.AddSecretSelector(),
			SyncPeriod:        &syncPeriod,
			DefaultNamespaces: watchNamespaces,
		},
	}

	if !skipWebhooks {
		options.WebhookServer = webhook.NewServer(webhook.Options{
			Port: 9443,
		})
	}

	mgr, err := ctrl.NewManager(ctrl.GetConfigOrDie(), options)
	if err != nil {
		setupLog.Error(err, "unable to start manager")
		os.Exit(1)
	}

	// Initialize event recorder.
	record.InitFromRecorder(mgr.GetEventRecorderFor("hetzner-controller"))

	// Setup the context that's going to be used in controllers and for the manager.
	ctx := ctrl.SetupSignalHandler()

	hcloudClientFactory := hcloudclient.NewFactory()

	var wg sync.WaitGroup
	wg.Add(1)

	if err = (&controllers.HetznerClusterReconciler{
		Client:                         mgr.GetClient(),
		APIReader:                      mgr.GetAPIReader(),
		RateLimitWaitTime:              rateLimitWaitTime,
		HCloudClientFactory:            hcloudClientFactory,
		WatchFilterValue:               watchFilterValue,
		DisableCSRApproval:             disableCSRApproval,
		TargetClusterManagersWaitGroup: &wg,
	}).SetupWithManager(ctx, mgr, controller.Options{MaxConcurrentReconciles: hetznerClusterConcurrency}); err != nil {
		setupLog.Error(err, "unable to create controller", "controller", "HetznerCluster")
		os.Exit(1)
	}

	if err = (&controllers.HCloudMachineReconciler{
		Client:              mgr.GetClient(),
		APIReader:           mgr.GetAPIReader(),
		RateLimitWaitTime:   rateLimitWaitTime,
		HCloudClientFactory: hcloudClientFactory,
		SSHClientFactory:    sshclient.NewFactory(),
		WatchFilterValue:    watchFilterValue,
<<<<<<< HEAD
		ImageURLCommand:     hcloudImageURLCommand,
=======
		ImageURLCommand:     imageURLCommand,
>>>>>>> e18620ff
	}).SetupWithManager(ctx, mgr, controller.Options{MaxConcurrentReconciles: hcloudMachineConcurrency}); err != nil {
		setupLog.Error(err, "unable to create controller", "controller", "HCloudMachine")
		os.Exit(1)
	}

	if err = (&controllers.HCloudMachineTemplateReconciler{
		Client:              mgr.GetClient(),
		APIReader:           mgr.GetAPIReader(),
		RateLimitWaitTime:   rateLimitWaitTime,
		HCloudClientFactory: hcloudClientFactory,
		WatchFilterValue:    watchFilterValue,
	}).SetupWithManager(ctx, mgr, controller.Options{}); err != nil {
		setupLog.Error(err, "unable to create controller", "controller", "HCloudMachineTemplate")
		os.Exit(1)
	}

	if err = (&controllers.HetznerBareMetalHostReconciler{
<<<<<<< HEAD
		Client:              mgr.GetClient(),
		RobotClientFactory:  robotclient.NewFactory(),
		SSHClientFactory:    sshclient.NewFactory(),
		APIReader:           mgr.GetAPIReader(),
		RateLimitWaitTime:   rateLimitWaitTime,
		WatchFilterValue:    watchFilterValue,
		PreProvisionCommand: preProvisionCommand,
		ImageURLCommand:     baremetalImageURLCommand,
=======
		Client:               mgr.GetClient(),
		RobotClientFactory:   robotclient.NewFactory(),
		SSHClientFactory:     sshclient.NewFactory(),
		APIReader:            mgr.GetAPIReader(),
		RateLimitWaitTime:    rateLimitWaitTime,
		WatchFilterValue:     watchFilterValue,
		PreProvisionCommand:  preProvisionCommand,
		SSHAfterInstallImage: sshAfterInstallImage,
>>>>>>> e18620ff
	}).SetupWithManager(ctx, mgr, controller.Options{MaxConcurrentReconciles: hetznerBareMetalHostConcurrency}); err != nil {
		setupLog.Error(err, "unable to create controller", "controller", "HetznerBareMetalHost")
		os.Exit(1)
	}

	if err = (&controllers.HetznerBareMetalMachineReconciler{
		Client:              mgr.GetClient(),
		APIReader:           mgr.GetAPIReader(),
		RateLimitWaitTime:   rateLimitWaitTime,
		HCloudClientFactory: hcloudClientFactory,
		WatchFilterValue:    watchFilterValue,
	}).SetupWithManager(ctx, mgr, controller.Options{MaxConcurrentReconciles: hetznerBareMetalMachineConcurrency}); err != nil {
		setupLog.Error(err, "unable to create controller", "controller", "HetznerBareMetalMachine")
		os.Exit(1)
	}

	if err = (&controllers.HetznerBareMetalRemediationReconciler{
		Client:           mgr.GetClient(),
		WatchFilterValue: watchFilterValue,
	}).SetupWithManager(ctx, mgr, controller.Options{}); err != nil {
		setupLog.Error(err, "unable to create controller", "controller", "HetznerBareMetalRemediation")
		os.Exit(1)
	}

	if err = (&controllers.HCloudRemediationReconciler{
		Client:              mgr.GetClient(),
		APIReader:           mgr.GetAPIReader(),
		RateLimitWaitTime:   rateLimitWaitTime,
		HCloudClientFactory: hcloudClientFactory,
		WatchFilterValue:    watchFilterValue,
	}).SetupWithManager(ctx, mgr, controller.Options{}); err != nil {
		setupLog.Error(err, "unable to create controller", "controller", "HCloudRemediation")
		os.Exit(1)
	}

	if !skipWebhooks {
		setUpWebhookWithManager(mgr)

		//+kubebuilder:scaffold:builder

		if err := mgr.AddReadyzCheck("webhook", mgr.GetWebhookServer().StartedChecker()); err != nil {
			setupLog.Error(err, "unable to create ready check")
			os.Exit(1)
		}

		if err := mgr.AddHealthzCheck("webhook", mgr.GetWebhookServer().StartedChecker()); err != nil {
			setupLog.Error(err, "unable to create health check")
			os.Exit(1)
		}
	}

	setupLog.Info("starting manager", "version", caphversion.Get().String(), "args", os.Args)
	if err := mgr.Start(ctx); err != nil {
		setupLog.Error(err, "problem running manager")
		os.Exit(1)
	}

	wg.Done()
	// Wait for all target cluster managers to gracefully shut down.
	wg.Wait()
}

func setUpWebhookWithManager(mgr ctrl.Manager) {
	if err := (&infrastructurev1beta1.HetznerCluster{}).SetupWebhookWithManager(mgr); err != nil {
		setupLog.Error(err, "unable to create webhook", "webhook", "HetznerCluster")
		os.Exit(1)
	}
	if err := (&infrastructurev1beta1.HetznerClusterTemplate{}).SetupWebhookWithManager(mgr); err != nil {
		setupLog.Error(err, "unable to create webhook", "webhook", "HetznerClusterTemplate")
		os.Exit(1)
	}
	if err := (&infrastructurev1beta1.HCloudMachine{}).SetupWebhookWithManager(mgr); err != nil {
		setupLog.Error(err, "unable to create webhook", "webhook", "HCloudMachine")
		os.Exit(1)
	}
	if err := (&infrastructurev1beta1.HCloudMachineTemplate{}).SetupWebhookWithManager(mgr); err != nil {
		setupLog.Error(err, "unable to create webhook", "webhook", "HCloudMachineTemplate")
		os.Exit(1)
	}
	if err := (&infrastructurev1beta1.HetznerBareMetalHost{}).SetupWebhookWithManager(mgr); err != nil {
		setupLog.Error(err, "unable to create webhook", "webhook", "HetznerBareMetalHost")
		os.Exit(1)
	}
	if err := (&infrastructurev1beta1.HetznerBareMetalMachine{}).SetupWebhookWithManager(mgr); err != nil {
		setupLog.Error(err, "unable to create webhook", "webhook", "HetznerBareMetalMachine")
		os.Exit(1)
	}
	if err := (&infrastructurev1beta1.HetznerBareMetalMachineTemplate{}).SetupWebhookWithManager(mgr); err != nil {
		setupLog.Error(err, "unable to create webhook", "webhook", "HetznerBareMetalMachineTemplate")
		os.Exit(1)
	}
	if err := (&infrastructurev1beta1.HetznerBareMetalRemediation{}).SetupWebhookWithManager(mgr); err != nil {
		setupLog.Error(err, "unable to create webhook", "webhook", "HetznerBareMetalRemediation")
		os.Exit(1)
	}
	if err := (&infrastructurev1beta1.HetznerBareMetalRemediationTemplate{}).SetupWebhookWithManager(mgr); err != nil {
		setupLog.Error(err, "unable to create webhook", "webhook", "HetznerBareMetalRemediationTemplate")
		os.Exit(1)
	}
	if err := (&infrastructurev1beta1.HCloudRemediation{}).SetupWebhookWithManager(mgr); err != nil {
		setupLog.Error(err, "unable to create webhook", "webhook", "HCloudRemediation")
		os.Exit(1)
	}
	if err := (&infrastructurev1beta1.HCloudRemediationTemplate{}).SetupWebhookWithManager(mgr); err != nil {
		setupLog.Error(err, "unable to create webhook", "webhook", "HCloudRemediationTemplate")
		os.Exit(1)
	}
}<|MERGE_RESOLUTION|>--- conflicted
+++ resolved
@@ -85,12 +85,8 @@
 	syncPeriod                         time.Duration
 	rateLimitWaitTime                  time.Duration
 	preProvisionCommand                string
-<<<<<<< HEAD
 	hcloudImageURLCommand              string
 	baremetalImageURLCommand           string
-=======
-	imageURLCommand                    string
->>>>>>> e18620ff
 	skipWebhooks                       bool
 	sshAfterInstallImage               bool
 )
@@ -113,12 +109,8 @@
 	fs.DurationVar(&rateLimitWaitTime, "rate-limit", 5*time.Minute, "The rate limiting for HCloud controller (e.g. 5m)")
 	fs.BoolVar(&hcloudclient.DebugAPICalls, "debug-hcloud-api-calls", false, "Debug all calls to the hcloud API.")
 	fs.StringVar(&preProvisionCommand, "pre-provision-command", "", "Command to run (in rescue-system) before installing the image on bare metal servers. You can use that to check if the machine is healthy before installing the image. If the exit value is non-zero, the machine is considered unhealthy. This command must be accessible by the controller pod. You can use an initContainer to copy the command to a shared emptyDir.")
-<<<<<<< HEAD
 	fs.StringVar(&hcloudImageURLCommand, "hcloud-image-url-command", "", "Command to run (in rescue-system) to provision an hcloud machine. Docs: https://syself.com/docs/caph/developers/image-url-command")
 	fs.StringVar(&baremetalImageURLCommand, "baremetal-image-url-command", "", "Command to run (in rescue-system) to provision an baremetal machine. Docs: https://syself.com/docs/caph/developers/image-url-command")
-=======
-	fs.StringVar(&imageURLCommand, "hcloud-image-url-command", "", "Command to run (in rescue-system) to provision an hcloud machine. The command will get the imageURL, bootstrap-data and machine-name of the corresponding hcloudmachine as argument. It is up to the command to download from that URL and provision the disk accordingly. This command must be accessible by the controller pod. You can use an initContainer to copy the command to a shared emptyDir. The env var OCI_REGISTRY_AUTH_TOKEN from the caph process will be set for the command, too. The command must end with the last line containing IMAGE_URL_DONE. Otherwise the execution is considered to have failed. Docs: https://syself.com/docs/caph/developers/image-url-command")
->>>>>>> e18620ff
 	fs.BoolVar(&skipWebhooks, "skip-webhooks", false, "Skip setting up of webhooks. Together with --leader-elect=false, you can use `go run main.go` to run CAPH in a cluster connected via KUBECONFIG. You should scale down the caph deployment to 0 before doing that. This is only for testing!")
 	fs.BoolVar(&sshAfterInstallImage, "baremetal-ssh-after-install-image", true, "Connect to the baremetal machine after install-image and ensure it is provisioned. Current default is true, but we might change that to false. Background: Users might not want the controller to be able to ssh onto the servers")
 
@@ -143,33 +135,22 @@
 		}
 	}
 
-<<<<<<< HEAD
 	// If hcloudImageURLCommand is set, check if the file exists and validate the basename.
 	if hcloudImageURLCommand != "" {
 		baseName := filepath.Base(hcloudImageURLCommand)
-=======
-	// If ImageURLCommand is set, check if the file exists and validate the basename.
-	if imageURLCommand != "" {
-		baseName := filepath.Base(imageURLCommand)
->>>>>>> e18620ff
 		if !commandRegex.MatchString(baseName) {
 			msg := fmt.Sprintf("basename (%s) must match the regex %s", baseName, commandRegex.String())
 			setupLog.Error(errors.New(msg), "")
 			os.Exit(1)
 		}
 
-<<<<<<< HEAD
 		_, err := os.Stat(hcloudImageURLCommand)
-=======
-		_, err := os.Stat(imageURLCommand)
->>>>>>> e18620ff
 		if err != nil {
 			setupLog.Error(err, "hcloud-image-url-command not found")
 			os.Exit(1)
 		}
 	}
 
-<<<<<<< HEAD
 	// If baremetalImageURLCommand is set, check if the file exists and validate the basename.
 	if baremetalImageURLCommand != "" {
 		baseName := filepath.Base(baremetalImageURLCommand)
@@ -186,8 +167,6 @@
 		}
 	}
 
-=======
->>>>>>> e18620ff
 	var watchNamespaces map[string]cache.Config
 	if watchNamespace != "" {
 		watchNamespaces = map[string]cache.Config{
@@ -254,11 +233,7 @@
 		HCloudClientFactory: hcloudClientFactory,
 		SSHClientFactory:    sshclient.NewFactory(),
 		WatchFilterValue:    watchFilterValue,
-<<<<<<< HEAD
 		ImageURLCommand:     hcloudImageURLCommand,
-=======
-		ImageURLCommand:     imageURLCommand,
->>>>>>> e18620ff
 	}).SetupWithManager(ctx, mgr, controller.Options{MaxConcurrentReconciles: hcloudMachineConcurrency}); err != nil {
 		setupLog.Error(err, "unable to create controller", "controller", "HCloudMachine")
 		os.Exit(1)
@@ -276,16 +251,6 @@
 	}
 
 	if err = (&controllers.HetznerBareMetalHostReconciler{
-<<<<<<< HEAD
-		Client:              mgr.GetClient(),
-		RobotClientFactory:  robotclient.NewFactory(),
-		SSHClientFactory:    sshclient.NewFactory(),
-		APIReader:           mgr.GetAPIReader(),
-		RateLimitWaitTime:   rateLimitWaitTime,
-		WatchFilterValue:    watchFilterValue,
-		PreProvisionCommand: preProvisionCommand,
-		ImageURLCommand:     baremetalImageURLCommand,
-=======
 		Client:               mgr.GetClient(),
 		RobotClientFactory:   robotclient.NewFactory(),
 		SSHClientFactory:     sshclient.NewFactory(),
@@ -293,8 +258,8 @@
 		RateLimitWaitTime:    rateLimitWaitTime,
 		WatchFilterValue:     watchFilterValue,
 		PreProvisionCommand:  preProvisionCommand,
+		ImageURLCommand:      baremetalImageURLCommand,
 		SSHAfterInstallImage: sshAfterInstallImage,
->>>>>>> e18620ff
 	}).SetupWithManager(ctx, mgr, controller.Options{MaxConcurrentReconciles: hetznerBareMetalHostConcurrency}); err != nil {
 		setupLog.Error(err, "unable to create controller", "controller", "HetznerBareMetalHost")
 		os.Exit(1)
