/*
Copyright 2022 The Kubernetes Authors.

Licensed under the Apache License, Version 2.0 (the "License");
you may not use this file except in compliance with the License.
You may obtain a copy of the License at

    http://www.apache.org/licenses/LICENSE-2.0

Unless required by applicable law or agreed to in writing, software
distributed under the License is distributed on an "AS IS" BASIS,
WITHOUT WARRANTIES OR CONDITIONS OF ANY KIND, either express or implied.
See the License for the specific language governing permissions and
limitations under the License.
*/

package e2e

import (
	"context"
	"flag"
	"fmt"
	"os"
	"path/filepath"
	"strings"
	"testing"
	"time"

	"github.com/guettli/check-conditions/pkg/checkconditions"
	. "github.com/onsi/ginkgo/v2"
	. "github.com/onsi/gomega"
	appsv1 "k8s.io/api/apps/v1"
	metav1 "k8s.io/apimachinery/pkg/apis/meta/v1"
	"k8s.io/apimachinery/pkg/runtime"
	restclient "k8s.io/client-go/rest"
	"k8s.io/klog/v2"
	clusterv1 "sigs.k8s.io/cluster-api/api/v1beta1"
	"sigs.k8s.io/cluster-api/test/framework"
	"sigs.k8s.io/cluster-api/test/framework/bootstrap"
	"sigs.k8s.io/cluster-api/test/framework/clusterctl"
	"sigs.k8s.io/cluster-api/test/framework/ginkgoextensions"
	"sigs.k8s.io/cluster-api/util/conditions"
	ctrl "sigs.k8s.io/controller-runtime"
	"sigs.k8s.io/controller-runtime/pkg/client"

	infrav1 "github.com/syself/cluster-api-provider-hetzner/api/v1beta1"
)

// Test suite flags.
var (
	// configPath is the path to the e2e config file.
	configPath string

	// useExistingCluster instructs the test to use the current cluster instead of creating a new one (default discovery rules apply).
	useExistingCluster bool

	// artifactFolder is the folder to store e2e test artifacts.
	artifactFolder string

	// clusterctlConfig is the file which tests will use as a clusterctl config.
	// If it is not set, a local clusterctl repository (including a clusterctl config) will be created automatically.
	clusterctlConfig string

	// kubetestConfigFilePath is the path to the kubetest configuration file.
	kubetestConfigFilePath string

	// alsoLogToFile enables additional logging to the 'ginkgo-log.txt' file in the artifact folder.
	// These logs also contain timestamps.
	alsoLogToFile bool

	// skipCleanup prevents cleanup of test resources e.g. for debug purposes.
	skipCleanup bool
)

// Test suite global vars.
var (
	ctx = ctrl.SetupSignalHandler()

	// e2eConfig to be used for this test, read from configPath.
	e2eConfig *clusterctl.E2EConfig

	// clusterctlConfigPath to be used for this test, created by generating a clusterctl local repository
	// with the providers specified in the configPath.
	clusterctlConfigPath string

	// bootstrapClusterProvider manages provisioning of the the bootstrap cluster to be used for the e2e tests.
	// Please note that provisioning will be skipped if e2e.use-existing-cluster is provided.
	bootstrapClusterProvider bootstrap.ClusterProvider

	// bootstrapClusterProxy allows to interact with the bootstrap cluster to be used for the e2e tests.
	bootstrapClusterProxy framework.ClusterProxy
)

func init() {
	flag.StringVar(&configPath, "e2e.config", "", "path to the e2e config file")
	flag.StringVar(&artifactFolder, "e2e.artifacts-folder", "", "folder where e2e test artifact should be stored")
	flag.BoolVar(&alsoLogToFile, "e2e.also-log-to-file", true, "if true, ginkgo logs are additionally written to the `ginkgo-log.txt` file in the artifacts folder (including timestamps)")
	flag.BoolVar(&skipCleanup, "e2e.skip-resource-cleanup", false, "if true, the resource cleanup after tests will be skipped")
	flag.StringVar(&clusterctlConfig, "e2e.clusterctl-config", "", "file which tests will use as a clusterctl config. If it is not set, a local clusterctl repository (including a clusterctl config) will be created automatically.")
	flag.BoolVar(&useExistingCluster, "e2e.use-existing-cluster", false, "if true, the test uses the current cluster instead of creating a new one (default discovery rules apply)")
	flag.StringVar(&kubetestConfigFilePath, "kubetest.config-file", "", "path to the kubetest configuration file")

	ctrl.SetLogger(klog.Background())
}

func TestE2E(t *testing.T) {
	// If running in prow, make sure to use the artifacts folder that will be reported in test grid (ignoring the value provided by flag).
	if prowArtifactFolder, exists := os.LookupEnv("ARTIFACTS"); exists {
		artifactFolder = prowArtifactFolder
	}

	RegisterFailHandler(Fail)

	if alsoLogToFile {
		w, err := ginkgoextensions.EnableFileLogging(filepath.Join(artifactFolder, "ginkgo-log.txt"))
		Expect(err).ToNot(HaveOccurred())
		defer w.Close()
	}

	RunSpecs(t, "caph-e2e")
}

// Using a SynchronizedBeforeSuite for controlling how to create resources shared across ParallelNodes (~ginkgo threads).
// The local clusterctl repository & the bootstrap cluster are created once and shared across all the tests.
var _ = SynchronizedBeforeSuite(func() []byte {
	// Before all ParallelNodes.

	Expect(configPath).To(BeAnExistingFile(), "Invalid test suite argument. e2e.config should be an existing file.")
	Expect(os.MkdirAll(artifactFolder, 0o755)).To(Succeed(), "Invalid test suite argument. Can't create e2e.artifacts-folder %q", artifactFolder) //nolint:gosec

	log("Initializing a runtime.Scheme with all the GVK relevant for this test")
	scheme := initScheme()

	Byf("Loading the e2e test configuration from %q", configPath)

	log(fmt.Sprintf("Loading the e2e test configuration from %q", configPath))
	e2eConfig = loadE2EConfig(ctx, configPath)

	log(fmt.Sprintf("Creating a clusterctl local repository into %q", artifactFolder))
	clusterctlConfigPath = createClusterctlLocalRepository(ctx, e2eConfig, filepath.Join(artifactFolder, "repository"))

	log("Setting up the bootstrap cluster")
	bootstrapClusterProvider, bootstrapClusterProxy = setupBootstrapCluster(e2eConfig, scheme, useExistingCluster)

	log("Initializing the bootstrap cluster")
	initBootstrapCluster(ctx, bootstrapClusterProxy, e2eConfig, clusterctlConfigPath, artifactFolder)
	return []byte(
		strings.Join([]string{
			artifactFolder,
			configPath,
			clusterctlConfigPath,
			bootstrapClusterProxy.GetKubeconfigPath(),
		}, ","),
	)
}, func(data []byte) {
	// Before each ParallelNode.

	parts := strings.Split(string(data), ",")
	Expect(parts).To(HaveLen(4))

	artifactFolder = parts[0]
	configPath = parts[1]
	clusterctlConfigPath = parts[2]
	kubeconfigPath := parts[3]

	e2eConfig = loadE2EConfig(ctx, configPath)
	bootstrapClusterProxy = framework.NewClusterProxy("bootstrap", kubeconfigPath, initScheme(), framework.WithMachineLogCollector(logCollector{}))
})

// Using a SynchronizedAfterSuite for controlling how to delete resources shared across ParallelNodes (~ginkgo threads).
// The bootstrap cluster is shared across all the tests, so it should be deleted only after all ParallelNodes completes.
// The local clusterctl repository is preserved like everything else created into the artifact folder.
var _ = SynchronizedAfterSuite(func() {
	// After each ParallelNode.
	log("Tearing down the management cluster")
	if !skipCleanup {
		tearDown(ctx, nil, bootstrapClusterProxy)
	}
}, func() {
	// After all ParallelNodes.
	if !skipCleanup {
		tearDown(ctx, bootstrapClusterProvider, nil)
	}
})

func initScheme() *runtime.Scheme {
	sc := runtime.NewScheme()
	framework.TryAddDefaultSchemes(sc)
	_ = infrav1.AddToScheme(sc)
	return sc
}

func loadE2EConfig(ctx context.Context, configPath string) *clusterctl.E2EConfig {
	config := clusterctl.LoadE2EConfig(ctx, clusterctl.LoadE2EConfigInput{ConfigPath: configPath})
	Expect(config).ToNot(BeNil(), "Failed to load E2E config from %s", configPath)

	return config
}

func createClusterctlLocalRepository(ctx context.Context, config *clusterctl.E2EConfig, repositoryFolder string) string {
	createRepositoryInput := clusterctl.CreateRepositoryInput{
		E2EConfig:        config,
		RepositoryFolder: repositoryFolder,
	}

	// Ensuring a CCM file is defined in the config and register a FileTransformation to inject the referenced file as in place of the CCM_RESOURCES envSubst variable.
	Expect(config.Variables).To(HaveKey(CiliumPath), "Missing %s variable in the config", CiliumPath)
	ciliumPath := config.GetVariableOrEmpty(CiliumPath)
	Expect(ciliumPath).To(BeAnExistingFile(), "The %s variable should resolve to an existing file", CiliumPath)
	createRepositoryInput.RegisterClusterResourceSetConfigMapTransformation(ciliumPath, CiliumResources)

	// Ensuring a CCM file is defined in the config and register a FileTransformation to inject the referenced file as in place of the CCM_RESOURCES envSubst variable.
	Expect(config.Variables).To(HaveKey(CCMPath), "Missing %s variable in the config", CCMPath)
	ccmPath := config.GetVariableOrEmpty(CCMPath)
	Expect(ccmPath).To(BeAnExistingFile(), "The %s variable should resolve to an existing file", CCMPath)
	createRepositoryInput.RegisterClusterResourceSetConfigMapTransformation(ccmPath, CCMResources)

	// Ensuring a CCM file is defined for clusters with networks in the config and register a FileTransformation to inject the referenced file as in place of the CCM_RESOURCES envSubst variable.
	Expect(config.Variables).To(HaveKey(CCMNetworkPath), "Missing %s variable in the config", CCMNetworkPath)
	ccmNetworkPath := config.GetVariableOrEmpty(CCMNetworkPath)
	Expect(ccmNetworkPath).To(BeAnExistingFile(), "The %s variable should resolve to an existing file", CCMNetworkPath)
	createRepositoryInput.RegisterClusterResourceSetConfigMapTransformation(ccmNetworkPath, CCMNetworkResources)

	// Ensuring a CCM file is defined for clusters with networks in the config and register a FileTransformation to inject the referenced file as in place of the CCM_RESOURCES envSubst variable.
	Expect(config.Variables).To(HaveKey(CCMHetznerPath), "Missing %s variable in the config", CCMHetznerPath)
	ccmHetznerPath := config.GetVariableOrEmpty(CCMHetznerPath)
	Expect(ccmHetznerPath).To(BeAnExistingFile(), "The %s variable should resolve to an existing file", CCMHetznerPath)
	createRepositoryInput.RegisterClusterResourceSetConfigMapTransformation(ccmHetznerPath, CCMHetznerResources)

	clusterctlConfig := clusterctl.CreateRepository(ctx, createRepositoryInput)
	Expect(clusterctlConfig).To(BeAnExistingFile(), "The clusterctl config file does not exists in the local repository %s", repositoryFolder)

	return clusterctlConfig
}

func setupBootstrapCluster(config *clusterctl.E2EConfig, scheme *runtime.Scheme, useExistingCluster bool) (bootstrap.ClusterProvider, framework.ClusterProxy) {
	var clusterProvider bootstrap.ClusterProvider
	kubeconfigPath := ""
	if !useExistingCluster {
		clusterProvider = bootstrap.CreateKindBootstrapClusterAndLoadImages(ctx, bootstrap.CreateKindBootstrapClusterAndLoadImagesInput{
			Name:               config.ManagementClusterName,
			RequiresDockerSock: config.HasDockerProvider(),
			Images:             config.Images,
		})
		Expect(clusterProvider).ToNot(BeNil(), "Failed to create a bootstrap cluster")

		kubeconfigPath = clusterProvider.GetKubeconfigPath()
		Expect(kubeconfigPath).To(BeAnExistingFile(), "Failed to get the kubeconfig file for the bootstrap cluster")
	}

	clusterProxy := framework.NewClusterProxy("bootstrap", kubeconfigPath, scheme, framework.WithMachineLogCollector(logCollector{}))
	Expect(clusterProxy).ToNot(BeNil(), "Failed to get a bootstrap cluster proxy")

	return clusterProvider, clusterProxy
}

func logStatusContinuously(ctx context.Context, restConfig *restclient.Config, c client.Client) {
	for {
		select {
		case <-ctx.Done():
			log("Context canceled, stopping logStatusContinuously")
			return
		case <-time.After(30 * time.Second):
			err := logStatus(ctx, restConfig, c)
			if err != nil {
				log(fmt.Sprintf("Error logging caph Deployment: %v", err))
			}
		}
	}
}

func logStatus(ctx context.Context, restConfig *restclient.Config, c client.Client) error {
	log("≡≡≡≡≡≡≡≡≡≡≡≡≡≡≡≡≡≡≡≡≡≡≡≡≡≡≡≡≡≡≡≡≡≡≡≡≡≡≡ <<< Start logging status")

	if err := logCaphDeployment(ctx, c); err != nil {
		return err
	}
	if err := logBareMetalHostStatus(ctx, c); err != nil {
		return err
	}
	if err := logHCloudMachineStatus(ctx, c); err != nil {
		return err
	}
	if err := logConditions(ctx, restConfig); err != nil {
		return err
	}
	log("≡≡≡≡≡≡≡≡≡≡≡≡≡≡≡≡≡≡≡≡≡≡≡≡≡≡≡≡≡≡≡≡≡≡≡≡≡≡≡ End logging status >>>")

	return nil
}

func logConditions(ctx context.Context, restConfig *restclient.Config) error {
<<<<<<< HEAD
	counter, err := checkconditions.RunAndGetCounter(ctx, restConfig, &checkconditions.Arguments{})
=======
	restConfig.QPS = -1 // Since Kubernetes 1.29 "API Priority and Fairness" handles that.
	counter, err := checkconditions.RunAndGetCounter(ctx, restConfig, checkconditions.Arguments{})
>>>>>>> 67a49a80
	if err != nil {
		return fmt.Errorf("failed to get check conditions: %w", err)
	}
	log(fmt.Sprintf("--------------------------------------------------- Unhealthy Conditions: %d",
		len(counter.Lines)))

	for _, line := range counter.Lines {
		log(line)
	}
	return nil
}

func logHCloudMachineStatus(ctx context.Context, c client.Client) error {
	hmList := &infrav1.HCloudMachineList{}
	err := c.List(ctx, hmList)
	if err != nil {
		return err
	}

	if len(hmList.Items) == 0 {
		return nil
	}

	caphDeployment := appsv1.Deployment{
		ObjectMeta: metav1.ObjectMeta{
			Name:      "caph-controller-manager",
			Namespace: "caph-system",
		},
	}
	err = c.Get(ctx, client.ObjectKeyFromObject(&caphDeployment), &caphDeployment)
	if err != nil {
		return fmt.Errorf("failed to get caph-controller-manager deployment: %w", err)
	}

	log(fmt.Sprintf("--------------------------------------------------- HCloudMachines %s",
		caphDeployment.Spec.Template.Spec.Containers[0].Image))

	for i := range hmList.Items {
		hm := &hmList.Items[i]
		if hm.Status.InstanceState == nil || *hm.Status.InstanceState == "" {
			continue
		}
		addresses := make([]string, 0)
		for _, a := range hm.Status.Addresses {
			addresses = append(addresses, a.Address)
		}

		id := ""
		if *hm.Spec.ProviderID != "" {
			id = *hm.Spec.ProviderID
		}
		log("HCloudMachine: " + hm.Name + " " + id + " " + strings.Join(addresses, " "))
		log("  ProvisioningState: " + string(*hm.Status.InstanceState))
		l := make([]string, 0)
		if hm.Status.FailureMessage != nil {
			l = append(l, *hm.Status.FailureMessage)
		}
		if hm.Status.FailureMessage != nil {
			l = append(l, *hm.Status.FailureMessage)
		}
		if len(l) > 0 {
			log("  Error: " + strings.Join(l, ", "))
		}
		readyC := conditions.Get(hm, clusterv1.ReadyCondition)
		msg := ""
		reason := ""
		state := "?"
		if readyC != nil {
			msg = readyC.Message
			reason = readyC.Reason
			state = string(readyC.Status)
		}
		log("  Ready Condition: " + state + " " + reason + " " + msg)
	}
	return nil
}

func logCaphDeployment(ctx context.Context, c client.Client) error {
	caphDeployment := appsv1.Deployment{
		ObjectMeta: metav1.ObjectMeta{
			Name:      "caph-controller-manager",
			Namespace: "caph-system",
		},
	}
	err := c.Get(ctx, client.ObjectKeyFromObject(&caphDeployment), &caphDeployment)
	if err != nil {
		return fmt.Errorf("failed to get caph-controller-manager deployment: %w", err)
	}

	log(fmt.Sprintf("--------------------------------------------------- Caph deployment %s",
		caphDeployment.Spec.Template.Spec.Containers[0].Image))

	return nil
}

func logBareMetalHostStatus(ctx context.Context, c client.Client) error {
	hbmhList := &infrav1.HetznerBareMetalHostList{}
	err := c.List(ctx, hbmhList)
	if err != nil {
		return err
	}

	if len(hbmhList.Items) == 0 {
		return nil
	}

	caphDeployment := appsv1.Deployment{
		ObjectMeta: metav1.ObjectMeta{
			Name:      "caph-controller-manager",
			Namespace: "caph-system",
		},
	}
	err = c.Get(ctx, client.ObjectKeyFromObject(&caphDeployment), &caphDeployment)
	if err != nil {
		return fmt.Errorf("failed to get caph-controller-manager deployment: %w", err)
	}

	log(fmt.Sprintf("--------------------------------------------------- BareMetalHosts %s",
		caphDeployment.Spec.Template.Spec.Containers[0].Image))

	for i := range hbmhList.Items {
		hbmh := &hbmhList.Items[i]
		if hbmh.Spec.Status.ProvisioningState == "" {
			continue
		}
		log("BareMetalHost: " + hbmh.Name + " " + fmt.Sprint(hbmh.Spec.ServerID))
		log("  ProvisioningState: " + string(hbmh.Spec.Status.ProvisioningState))
		eMsg := string(hbmh.Spec.Status.ErrorType) + " " + hbmh.Spec.Status.ErrorMessage
		eMsg = strings.TrimSpace(eMsg)
		if eMsg != "" {
			log("  Error: " + eMsg)
		}
		readyC := conditions.Get(hbmh, clusterv1.ReadyCondition)
		msg := ""
		reason := ""
		state := "?"
		if readyC != nil {
			msg = readyC.Message
			reason = readyC.Reason
			state = string(readyC.Status)
		}
		log("  Ready Condition: " + state + " " + reason + " " + msg)
	}
	return nil
}

func initBootstrapCluster(ctx context.Context, bootstrapClusterProxy framework.ClusterProxy, config *clusterctl.E2EConfig, clusterctlConfig, artifactFolder string) {
	go logStatusContinuously(ctx, bootstrapClusterProxy.GetRESTConfig(), bootstrapClusterProxy.GetClient())
	clusterctl.InitManagementClusterAndWatchControllerLogs(ctx, clusterctl.InitManagementClusterAndWatchControllerLogsInput{
		ClusterProxy:            bootstrapClusterProxy,
		ClusterctlConfigPath:    clusterctlConfig,
		InfrastructureProviders: config.InfrastructureProviders(),
		LogFolder:               filepath.Join(artifactFolder, "clusters", bootstrapClusterProxy.GetName()),
	}, config.GetIntervals(bootstrapClusterProxy.GetName(), "wait-controllers")...)
}

func tearDown(ctx context.Context, bootstrapClusterProvider bootstrap.ClusterProvider, bootstrapClusterProxy framework.ClusterProxy) {
	if bootstrapClusterProxy != nil {
		bootstrapClusterProxy.Dispose(ctx)
	}
	if bootstrapClusterProvider != nil {
		bootstrapClusterProvider.Dispose(ctx)
	}
}

func log(msg string) {
	fmt.Fprintln(GinkgoWriter, msg)
}<|MERGE_RESOLUTION|>--- conflicted
+++ resolved
@@ -290,12 +290,8 @@
 }
 
 func logConditions(ctx context.Context, restConfig *restclient.Config) error {
-<<<<<<< HEAD
-	counter, err := checkconditions.RunAndGetCounter(ctx, restConfig, &checkconditions.Arguments{})
-=======
 	restConfig.QPS = -1 // Since Kubernetes 1.29 "API Priority and Fairness" handles that.
 	counter, err := checkconditions.RunAndGetCounter(ctx, restConfig, checkconditions.Arguments{})
->>>>>>> 67a49a80
 	if err != nil {
 		return fmt.Errorf("failed to get check conditions: %w", err)
 	}
