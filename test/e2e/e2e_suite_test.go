--- conflicted
+++ resolved
@@ -401,13 +401,8 @@
 		}
 		log("HCloudMachine: " + hm.Name + " " + id + " " + strings.Join(addresses, " "))
 		log("  ProvisioningState: " + string(*hm.Status.InstanceState))
-<<<<<<< HEAD
-		c := conditions.Get(hm, infrav1.NoRemediateMachineAnnotationCondition)
+		c := conditions.Get(hm, infrav1.RemediationSucceededCondition)
 		if c != nil && c.Status != metav1.ConditionTrue {
-=======
-		c := conditions.Get(hm, infrav1.RemediationSucceededCondition)
-		if c != nil && c.Status != corev1.ConditionTrue {
->>>>>>> b0c140d6
 			log(fmt.Sprintf("  Error: %s: %s", c.Reason, c.Message))
 		}
 		readyC := conditions.Get(hm, clusterv1.ReadyCondition)
