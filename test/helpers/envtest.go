/*
Copyright 2022 The Kubernetes Authors.

Licensed under the Apache License, Version 2.0 (the "License");
you may not use this file except in compliance with the License.
You may obtain a copy of the License at

    http://www.apache.org/licenses/LICENSE-2.0

Unless required by applicable law or agreed to in writing, software
distributed under the License is distributed on an "AS IS" BASIS,
WITHOUT WARRANTIES OR CONDITIONS OF ANY KIND, either express or implied.
See the License for the specific language governing permissions and
limitations under the License.
*/

// Package helpers includes helper functions important for unit and integration testing.
package helpers

import (
	"context"
	"fmt"
	"go/build"
	"os"
	"path"
	"path/filepath"
	goruntime "runtime"
	"time"

	g "github.com/onsi/ginkgo/v2"
	corev1 "k8s.io/api/core/v1"
	apierrors "k8s.io/apimachinery/pkg/api/errors"
	metav1 "k8s.io/apimachinery/pkg/apis/meta/v1"
	"k8s.io/apimachinery/pkg/runtime"
	kerrors "k8s.io/apimachinery/pkg/util/errors"
	utilruntime "k8s.io/apimachinery/pkg/util/runtime"
	clientgoscheme "k8s.io/client-go/kubernetes/scheme"
	"k8s.io/client-go/rest"
	"k8s.io/klog/v2"
	"k8s.io/klog/v2/textlogger"
	clusterv1 "sigs.k8s.io/cluster-api/api/v1beta1"
	bootstrapv1 "sigs.k8s.io/cluster-api/bootstrap/kubeadm/api/v1beta1"
	"sigs.k8s.io/cluster-api/cmd/clusterctl/log"
	"sigs.k8s.io/cluster-api/util/kubeconfig"
	"sigs.k8s.io/cluster-api/util/record"
	ctrl "sigs.k8s.io/controller-runtime"
	"sigs.k8s.io/controller-runtime/pkg/cache"
	"sigs.k8s.io/controller-runtime/pkg/client"
	"sigs.k8s.io/controller-runtime/pkg/envtest"
	metricsserver "sigs.k8s.io/controller-runtime/pkg/metrics/server"
	"sigs.k8s.io/controller-runtime/pkg/webhook"

	infrav1 "github.com/syself/cluster-api-provider-hetzner/api/v1beta1"
	secretutil "github.com/syself/cluster-api-provider-hetzner/pkg/secrets"
	robotmock "github.com/syself/cluster-api-provider-hetzner/pkg/services/baremetal/client/mocks/robot"
	sshmock "github.com/syself/cluster-api-provider-hetzner/pkg/services/baremetal/client/mocks/ssh"
	robotclient "github.com/syself/cluster-api-provider-hetzner/pkg/services/baremetal/client/robot"
	sshclient "github.com/syself/cluster-api-provider-hetzner/pkg/services/baremetal/client/ssh"
	hcloudclient "github.com/syself/cluster-api-provider-hetzner/pkg/services/hcloud/client"
	"github.com/syself/cluster-api-provider-hetzner/pkg/utils"
)

func init() {
	klog.InitFlags(nil)
	logger := textlogger.NewLogger(textlogger.NewConfig(textlogger.Verbosity(4)))

	// use klog as the internal logger for this envtest environment.
	log.SetLogger(logger)
	// additionally force all of the controllers to use the Ginkgo logger.
	ctrl.SetLogger(logger)
	// add logger for ginkgo
	klog.SetOutput(g.GinkgoWriter)
}

var (
	scheme = runtime.NewScheme()
	env    *envtest.Environment
)

func init() {
	// Calculate the scheme.
	utilruntime.Must(clientgoscheme.AddToScheme(scheme))
	utilruntime.Must(clusterv1.AddToScheme(scheme))
	utilruntime.Must(bootstrapv1.AddToScheme(scheme))
	utilruntime.Must(infrav1.AddToScheme(scheme))

	// Get the root of the current file to use in CRD paths.
	_, filename, _, _ := goruntime.Caller(0) //nolint:dogsled
	root := path.Join(path.Dir(filename), "..", "..")

	crdPaths := []string{
		filepath.Join(root, "config", "crd", "bases"),
	}

	// append CAPI CRDs path
	if capiPath := getFilePathToCAPICRDs(root); capiPath != "" {
		crdPaths = append(crdPaths, capiPath)
	}

	// Create the test environment.
	env = &envtest.Environment{
		ErrorIfCRDPathMissing: true,
		CRDDirectoryPaths:     crdPaths,
	}
}

// Resetter provides an interface, so that test-suites using TestEnvironment can define their custom
// resetting.
type Resetter interface {
<<<<<<< HEAD
	// Reset resets the objects shared between tests. This avoids that changes done by the first
	// test will modify the environment of the second test.
	//
	// namespace: is the name of the new namespace which the test will use. Related: https://book.kubebuilder.io/reference/envtest.html#namespace-usage-limitation
=======
	// ResetAndInitNamespace resets the objects shared between tests. This avoids that changes done
	// by the first test will modify the environment of the second test.
	//
	// namespace: is the name of the new namespace which the test will use. Related:
	// https://book.kubebuilder.io/reference/envtest.html#namespace-usage-limitation
>>>>>>> ec75c1b8
	//
	// testEnv: the TestEnvironment which should be resetted.
	//
	// t: g.GinkgoT()
<<<<<<< HEAD
	Reset(namespace string, testEnv *TestEnvironment, t g.FullGinkgoTInterface)
=======
	ResetAndInitNamespace(namespace string, testEnv *TestEnvironment, t g.FullGinkgoTInterface)
>>>>>>> ec75c1b8
}

// TestEnvironment encapsulates a Kubernetes local test environment.
type TestEnvironment struct {
	ctrl.Manager
	client.Client
	Config                       *rest.Config
	HCloudClientFactory          hcloudclient.Factory
	RobotClientFactory           robotclient.Factory
	BaremetalSSHClientFactory    sshclient.Factory
	HCloudSSHClientFactory       sshclient.Factory
	HCloudSSHClient              *sshmock.Client
	RescueSSHClient              *sshmock.Client
	OSSSHClientAfterInstallImage *sshmock.Client
	OSSSHClientAfterCloudInit    *sshmock.Client
	RobotClient                  *robotmock.Client
	cancel                       context.CancelFunc
	RateLimitWaitTime            time.Duration
	Resetter                     Resetter
}

// NewTestEnvironment creates a new environment spinning up a local api-server. Factories for
<<<<<<< HEAD
// clients (like HCloudClientFactory) are not created. This gets done in ResetAndCreateNamespace(),
// which should be use at the beginning of each test.
=======
// clients (like HCloudClientFactory) are not created. This gets done in
// Resetter.ResetAndInitNamespace(), which should be use at the beginning of each test.
>>>>>>> ec75c1b8
func NewTestEnvironment() *TestEnvironment {
	// initialize webhook here to be able to test the envtest install via webhookOptions
	initializeWebhookInEnvironment()

	if _, err := env.Start(); err != nil {
		err = kerrors.NewAggregate([]error{err, env.Stop()})
		panic(err)
	}

	// Build the controller manager.
	mgr, err := ctrl.NewManager(env.Config, ctrl.Options{
		Scheme: scheme,
		Cache: cache.Options{
			ByObject: secretutil.AddSecretSelector(),
		},
		WebhookServer: webhook.NewServer(
			webhook.Options{
				Port:    env.WebhookInstallOptions.LocalServingPort,
				CertDir: env.WebhookInstallOptions.LocalServingCertDir,
				Host:    "localhost",
			},
		),
		Metrics: metricsserver.Options{
			// Disable MetricsServer, so that two tests processes can run concurrently
			BindAddress: "0",
		},
		Logger: utils.GetDefaultLogger("info"),
	})
	if err != nil {
		klog.Fatalf("unable to create manager: %s", err)
	}

	record.InitFromRecorder(mgr.GetEventRecorderFor("hetzner-controller"))

	if err := (&infrav1.HetznerCluster{}).SetupWebhookWithManager(mgr); err != nil {
		klog.Fatalf("failed to set up webhook with manager for HetznerCluster: %s", err)
	}
	if err := (&infrav1.HetznerClusterTemplate{}).SetupWebhookWithManager(mgr); err != nil {
		klog.Fatalf("failed to set up webhook with manager for HetznerClusterTemplate: %s", err)
	}
	if err := (&infrav1.HCloudMachine{}).SetupWebhookWithManager(mgr); err != nil {
		klog.Fatalf("failed to set up webhook with manager for HCloudMachine: %s", err)
	}
	if err := (&infrav1.HCloudMachineTemplate{}).SetupWebhookWithManager(mgr); err != nil {
		klog.Fatalf("failed to set up webhook with manager for HCloudMachineTemplate: %s", err)
	}
	if err := (&infrav1.HetznerBareMetalMachine{}).SetupWebhookWithManager(mgr); err != nil {
		klog.Fatalf("failed to set up webhook with manager for HetznerBareMetalMachine: %s", err)
	}
	if err := (&infrav1.HetznerBareMetalMachineTemplate{}).SetupWebhookWithManager(mgr); err != nil {
		klog.Fatalf("failed to set up webhook with manager for HetznerBareMetalMachineTemplate: %s", err)
	}
	if err := (&infrav1.HetznerBareMetalHost{}).SetupWebhookWithManager(mgr); err != nil {
		klog.Fatalf("failed to set up webhook with manager for HetznerBareMetalHost: %s", err)
	}
	if err := (&infrav1.HetznerBareMetalRemediation{}).SetupWebhookWithManager(mgr); err != nil {
		klog.Fatalf("failed to set up webhook with manager for HetznerBareMetalRemediation: %s", err)
	}
	if err := (&infrav1.HetznerBareMetalRemediationTemplate{}).SetupWebhookWithManager(mgr); err != nil {
		klog.Fatalf("failed to set up webhook with manager for HetznerBareMetalRemediationTemplate: %s", err)
	}
	if err := (&infrav1.HCloudRemediation{}).SetupWebhookWithManager(mgr); err != nil {
		klog.Fatalf("failed to set up webhook with manager for HCloudRemediation: %s", err)
	}
	if err := (&infrav1.HCloudRemediationTemplate{}).SetupWebhookWithManager(mgr); err != nil {
		klog.Fatalf("failed to set up webhook with manager for HCloudRemediationTemplate: %s", err)
	}

	return &TestEnvironment{
		Manager:           mgr,
		Client:            mgr.GetClient(),
		Config:            mgr.GetConfig(),
		RateLimitWaitTime: 5 * time.Minute,
	}
}

// StartManager starts the manager and sets a cancel function into the testEnv object.
func (t *TestEnvironment) StartManager(ctx context.Context) error {
	ctx, cancel := context.WithCancel(ctx)
	t.cancel = cancel
	return t.Manager.Start(ctx)
}

// Stop stops the manager and cancels the context.
func (t *TestEnvironment) Stop() error {
	t.cancel()
	return env.Stop()
}

// Cleanup deletes client objects.
func (t *TestEnvironment) Cleanup(ctx context.Context, objs ...client.Object) error {
	errs := make([]error, 0, len(objs))
	for _, o := range objs {
		err := t.Client.Delete(ctx, o)
		if apierrors.IsNotFound(err) {
			// If the object is not found, it must've been garbage collected
			// already. For example, if we delete namespace first and then
			// objects within it.
			continue
		}
		errs = append(errs, err)
	}
	return kerrors.NewAggregate(errs)
}

// ResetAndCreateNamespace creates a namespace.
func (t *TestEnvironment) ResetAndCreateNamespace(ctx context.Context, generateName string) (*corev1.Namespace, error) {
	ns := &corev1.Namespace{
		ObjectMeta: metav1.ObjectMeta{
			GenerateName: fmt.Sprintf("%s-", generateName),
			Labels: map[string]string{
				"testenv/original-name": generateName,
			},
		},
	}
	if err := t.Client.Create(ctx, ns); err != nil {
		return nil, err
	}

	if t.Resetter != nil {
<<<<<<< HEAD
		t.Resetter.Reset(ns.Name, t, g.GinkgoT())
=======
		t.Resetter.ResetAndInitNamespace(ns.Name, t, g.GinkgoT())
>>>>>>> ec75c1b8
	}

	return ns, nil
}

// CreateKubeconfigSecret generates a kubeconfig secret in a given capi cluster.
func (t *TestEnvironment) CreateKubeconfigSecret(ctx context.Context, cluster *clusterv1.Cluster) error {
	return t.Create(ctx, kubeconfig.GenerateSecret(cluster, kubeconfig.FromEnvTestConfig(t.Config, cluster)))
}

func getFilePathToCAPICRDs(root string) string {
	mod, err := newMod(filepath.Join(root, "go.mod"))
	if err != nil {
		return ""
	}

	packageName := "sigs.k8s.io/cluster-api"
	clusterAPIVersion, err := mod.FindDependencyVersion(packageName)
	if err != nil {
		return ""
	}

	gopath := envOr("GOPATH", build.Default.GOPATH)
	return filepath.Join(gopath, "pkg", "mod", "sigs.k8s.io", fmt.Sprintf("cluster-api@%s", clusterAPIVersion), "config", "crd", "bases")
}

func envOr(envKey, defaultValue string) string {
	if value, ok := os.LookupEnv(envKey); ok {
		return value
	}
	return defaultValue
}<|MERGE_RESOLUTION|>--- conflicted
+++ resolved
@@ -107,27 +107,16 @@
 // Resetter provides an interface, so that test-suites using TestEnvironment can define their custom
 // resetting.
 type Resetter interface {
-<<<<<<< HEAD
-	// Reset resets the objects shared between tests. This avoids that changes done by the first
-	// test will modify the environment of the second test.
-	//
-	// namespace: is the name of the new namespace which the test will use. Related: https://book.kubebuilder.io/reference/envtest.html#namespace-usage-limitation
-=======
 	// ResetAndInitNamespace resets the objects shared between tests. This avoids that changes done
 	// by the first test will modify the environment of the second test.
 	//
 	// namespace: is the name of the new namespace which the test will use. Related:
 	// https://book.kubebuilder.io/reference/envtest.html#namespace-usage-limitation
->>>>>>> ec75c1b8
 	//
 	// testEnv: the TestEnvironment which should be resetted.
 	//
 	// t: g.GinkgoT()
-<<<<<<< HEAD
-	Reset(namespace string, testEnv *TestEnvironment, t g.FullGinkgoTInterface)
-=======
 	ResetAndInitNamespace(namespace string, testEnv *TestEnvironment, t g.FullGinkgoTInterface)
->>>>>>> ec75c1b8
 }
 
 // TestEnvironment encapsulates a Kubernetes local test environment.
@@ -150,13 +139,8 @@
 }
 
 // NewTestEnvironment creates a new environment spinning up a local api-server. Factories for
-<<<<<<< HEAD
-// clients (like HCloudClientFactory) are not created. This gets done in ResetAndCreateNamespace(),
-// which should be use at the beginning of each test.
-=======
 // clients (like HCloudClientFactory) are not created. This gets done in
 // Resetter.ResetAndInitNamespace(), which should be use at the beginning of each test.
->>>>>>> ec75c1b8
 func NewTestEnvironment() *TestEnvironment {
 	// initialize webhook here to be able to test the envtest install via webhookOptions
 	initializeWebhookInEnvironment()
@@ -277,11 +261,7 @@
 	}
 
 	if t.Resetter != nil {
-<<<<<<< HEAD
-		t.Resetter.Reset(ns.Name, t, g.GinkgoT())
-=======
 		t.Resetter.ResetAndInitNamespace(ns.Name, t, g.GinkgoT())
->>>>>>> ec75c1b8
 	}
 
 	return ns, nil
