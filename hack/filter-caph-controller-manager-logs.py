#!/usr/bin/env python3

# Copyright 2023 The Kubernetes Authors.
#
# Licensed under the Apache License, Version 2.0 (the "License");
# you may not use this file except in compliance with the License.
# You may obtain a copy of the License at
#
#     http://www.apache.org/licenses/LICENSE-2.0
#
# Unless required by applicable law or agreed to in writing, software
# distributed under the License is distributed on an "AS IS" BASIS,
# WITHOUT WARRANTIES OR CONDITIONS OF ANY KIND, either express or implied.
# See the License for the specific language governing permissions and
# limitations under the License.

import re
import sys
import json

keys_to_skip = [
    "controller",
    "controllerGroup",
    "controllerKind",
    "reconcileID",
    "HetznerCluster",
    "Cluster",
    "namespace",
    "name",
    "Machine",
    "stack",
    "stacktrace",
    "logger",
]

# Only show the name. Not a nested struct.
# in: 'HCloudMachine': {'name': 'myname', 'namespace': '...'}
# out:'HCloudMachine': 'myname'
keys_to_name = [
    "HCloudMachine",
    "HCloudMachineTemplate",
    "HCloudRemediation",
    "HCloudRemediationTemplate",
    "HetznerBareMetalHost",
    "HetznerBareMetalMachine",
    "HetznerBareMetalMachineTemplate",
    "HetznerBareMetalRemediation",
    "HetznerBareMetalRemediationTemplate",
    "HetznerCluster",
    "HetznerClusterTemplate",
]

rows_to_skip_regex = [
    r"maxprocs: Leaving GOMAXPROCS=\d+: CPU quota undefined",
    r"^Random Seed: \d+",
]

rows_to_trigger_test_filter = ["Running Suite:"]

# List of fixed-strings.
rows_to_skip = [
    '"Starting workers" controller/controller',
    '"starting manager"',
    '"Starting metrics server"',
    '"starting server"',
    '"Reconciling finished"',
    '"Creating cluster scope"',
    '"Starting reconciling cluster"',
    '"Completed function"',
    '"Adding request."',
    '"Serving metrics server"',
    '"Starting webhook server"',
    '"Serving webhook server"',
    '"approved csr"',
    '"Registering webhook"',
    '"Stopping and waiting for',
    '"All workers finished"',
    '"Shutdown signal received, waiting for all workers to finish"',
    "'statusCode': 200, 'method': 'GET', 'url': 'https://robot-ws.your-server.de",
]

rows_to_skip_for_tests = [
    "attempting to acquire leader lease caph-system/hetzner.cluster.x-k8s.io.",
    "Update to resource only changes insignificant fields",
    '"Wait completed, proceeding to shutdown the manager"',
    '"starting control plane" logger="controller-runtime.test-env"',
    '"installing CRDs" logger="controller-runtime.test-env"',
    '"reading CRDs from path"',
    '"read CRDs from file"',
    '"installing CRD"',
    '"adding API in waitlist" logger="controller-runtime.test-env"',
    '"installing webhooks" logger="controller-runtime.test-env"',
    '"installing mutating webhook" logger="controller-runtime.test-env"',
    '"installing validating webhook" logger="controller-runtime.test-env"',
    'cluster.x-k8s.io\\": prefer a domain-qualified finalizer',
    '"Update to resource changes significant fields, will enqueue event"',
    '"Wait for update being in local cache"',
    '"Created load balancer"',
    '"Created network with opts',
    '"Starting workers" controller="',
    '"controller-runtime.certwatcher"',
    "controller-runtime.webhook",
    "certwatcher/certwatcher",
    "Registering a validating webhook",
    "Registering a mutating webhook",
    "Starting EventSource",
    "Starting Controller",
    "Wait completed, proceeding to shutdown the manager",
    "unable to decode an event from the watch stream: context canceled",
    "client rate limiter Wait returned an error: context canceled",
    'os-ssh-secret": context canceled',
    "http: TLS handshake error from 127.0.0.1:",
    '"Cluster infrastructure did not become ready, blocking further processing"',
    'predicate="IgnoreInsignificant',
    '"HetznerCluster is not available yet"',
    '"Unable to write event (broadcaster is shut down)"',
    '"Unable to write event (may retry after sleeping)"',
]


def main():

    if len(sys.argv) == 1 or sys.argv[1] in ["-h", "--help"]:
        print(
            """%s [file|-]
    filter the logs of caph-controller-manager.
    Used for debugging.
    """
            % sys.argv[0]
        )
        sys.exit(1)

    if sys.argv[1] == "-":
        fd = sys.stdin
    else:
        fd = open(sys.argv[1])
    read_logs(fd)


def read_logs(fd):
    for line in fd:
        try:
            handle_line(line)
        except BrokenPipeError:
            return


ansi_pattern = re.compile(r"\x1B\[[0-9;]*[A-Za-z]")

filtering_test_data = False


def write_line(line):
    ascii_line = ansi_pattern.sub("", line)
    for r in rows_to_trigger_test_filter:
        if r in ascii_line:
            global filtering_test_data
            filtering_test_data = True
            rows_to_skip.extend(rows_to_skip_for_tests)

    for r in rows_to_skip:
        if r in ascii_line:
            return
    for r in rows_to_skip_regex:
        if re.search(r, ascii_line):
            return
    sys.stdout.write(line)


def handle_line(line):
    # Extract leading dots (•) and print them on a separate line
    leading_dots = ""
    while line.startswith("•"):
        leading_dots += "•"
        line = line[1:]
    if leading_dots:
        print(leading_dots)
<<<<<<< HEAD
    line = line.strip()  # Remove whitespace after extracting dots
    if not line.startswith("{"):
=======
    if not (line.startswith("{") and line.rstrip().endswith("}")):
>>>>>>> b56b8ffa
        write_line(line)
        return
    try:
        data = json.loads(line)
    except json.decoder.JSONDecodeError as err:
        write_line("\n")
        write_line(str(err))
        write_line(line)
        write_line("\n")
        return
    for key in keys_to_skip:
        data.pop(key, None)

    # in: 'HCloudMachine': {'name': 'myname', 'namespace': '...'}
    # out:'HCloudMachine': 'myname'
    for key in keys_to_name:
        value = data.get(key)
        if not value:
            continue
        name = value.get("name")
        if name:
            data[key] = name

    t = data.pop("time", "")
    t = re.sub(r"^.*T(.+)*\..+$", r"\1", t)  # '2023-04-17T12:12:53.423Z

    # skip too long entries
    for key, value in list(data.items()):
        if not isinstance(value, str):
            continue
        if len(value) > 1_000:
            data[key] = value[:1_000] + "...cut..."

    level = data.pop("level", "").ljust(5)
    file = data.pop("file", "")
    message = data.pop("message", "")

    if data:
        values = []
        for key, value in data.items():
            value = str(value)
            if any(c.isspace() for c in value):
                value = f"<{value}>"
            values.append(f"{key}={value}")
        data = " ".join(values)
    else:
        data = ""

    new_line = f'{t} {level} "{message}" {file} {data}\n'
    write_line(new_line)


if __name__ == "__main__":
    main()<|MERGE_RESOLUTION|>--- conflicted
+++ resolved
@@ -175,12 +175,7 @@
         line = line[1:]
     if leading_dots:
         print(leading_dots)
-<<<<<<< HEAD
-    line = line.strip()  # Remove whitespace after extracting dots
-    if not line.startswith("{"):
-=======
     if not (line.startswith("{") and line.rstrip().endswith("}")):
->>>>>>> b56b8ffa
         write_line(line)
         return
     try:
