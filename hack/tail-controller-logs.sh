#!/bin/bash

# Copyright 2023 The Kubernetes Authors.
#
# Licensed under the Apache License, Version 2.0 (the "License");
# you may not use this file except in compliance with the License.
# You may obtain a copy of the License at
#
#     http://www.apache.org/licenses/LICENSE-2.0
#
# Unless required by applicable law or agreed to in writing, software
# distributed under the License is distributed on an "AS IS" BASIS,
# WITHOUT WARRANTIES OR CONDITIONS OF ANY KIND, either express or implied.
# See the License for the specific language governing permissions and
# limitations under the License.

ns=$(kubectl get deployments.apps -A | grep caph-controller-manager | cut -d' ' -f1)
pod=$(kubectl -n "$ns" get pods | grep caph-controller-manager | cut -d' ' -f1)

if [ -z "$pod" ]; then
    echo "failed to find caph-controller-manager pod"
    exit 1
fi

kubectl -n "$ns" logs "$pod" --tail 200 |
    ./hack/filter-caph-controller-manager-logs.py - |
<<<<<<< HEAD
    tail -n 20
=======
    tail -n 10
>>>>>>> 194c5ba6
<|MERGE_RESOLUTION|>--- conflicted
+++ resolved
@@ -24,8 +24,4 @@
 
 kubectl -n "$ns" logs "$pod" --tail 200 |
     ./hack/filter-caph-controller-manager-logs.py - |
-<<<<<<< HEAD
-    tail -n 20
-=======
-    tail -n 10
->>>>>>> 194c5ba6
+    tail -n 10