/*
Copyright 2022 The Kubernetes Authors.

Licensed under the Apache License, Version 2.0 (the "License");
you may not use this file except in compliance with the License.
You may obtain a copy of the License at

    http://www.apache.org/licenses/LICENSE-2.0

Unless required by applicable law or agreed to in writing, software
distributed under the License is distributed on an "AS IS" BASIS,
WITHOUT WARRANTIES OR CONDITIONS OF ANY KIND, either express or implied.
See the License for the specific language governing permissions and
limitations under the License.
*/

package controllers

import (
	"context"
	"errors"
	"fmt"
	"reflect"
	"time"

	"github.com/google/go-cmp/cmp"
	corev1 "k8s.io/api/core/v1"
	apierrors "k8s.io/apimachinery/pkg/api/errors"
	metav1 "k8s.io/apimachinery/pkg/apis/meta/v1"
	"k8s.io/apimachinery/pkg/types"
	"k8s.io/apimachinery/pkg/util/wait"
	"k8s.io/klog/v2"
	clusterv1 "sigs.k8s.io/cluster-api/api/core/v1beta2"
	"sigs.k8s.io/cluster-api/util"
	"sigs.k8s.io/cluster-api/util/predicates"
	"sigs.k8s.io/cluster-api/util/record"
	ctrl "sigs.k8s.io/controller-runtime"
	"sigs.k8s.io/controller-runtime/pkg/client"
	"sigs.k8s.io/controller-runtime/pkg/controller"
	"sigs.k8s.io/controller-runtime/pkg/controller/controllerutil"
	"sigs.k8s.io/controller-runtime/pkg/event"
	"sigs.k8s.io/controller-runtime/pkg/predicate"
	"sigs.k8s.io/controller-runtime/pkg/reconcile"

	infrav1 "github.com/syself/cluster-api-provider-hetzner/api/v1beta2"
	"github.com/syself/cluster-api-provider-hetzner/pkg/conditions"
	"github.com/syself/cluster-api-provider-hetzner/pkg/scope"
	secretutil "github.com/syself/cluster-api-provider-hetzner/pkg/secrets"
	bmclient "github.com/syself/cluster-api-provider-hetzner/pkg/services/baremetal/client"
	robotclient "github.com/syself/cluster-api-provider-hetzner/pkg/services/baremetal/client/robot"
	sshclient "github.com/syself/cluster-api-provider-hetzner/pkg/services/baremetal/client/ssh"
	"github.com/syself/cluster-api-provider-hetzner/pkg/services/baremetal/host"
	"github.com/syself/cluster-api-provider-hetzner/pkg/utils"
)

// HetznerBareMetalHostReconciler reconciles a HetznerBareMetalHost object.
type HetznerBareMetalHostReconciler struct {
	client.Client
	RateLimitWaitTime    time.Duration
	APIReader            client.Reader
	RobotClientFactory   robotclient.Factory
	SSHClientFactory     sshclient.Factory
	WatchFilterValue     string
	PreProvisionCommand  string
	SSHAfterInstallImage bool
	ImageURLCommand      string

	// Reconcile only this namespace. Only needed for testing
	Namespace string
}

//+kubebuilder:rbac:groups=infrastructure.cluster.x-k8s.io,resources=hetznerbaremetalhosts,verbs=get;list;watch;create;update;patch;delete
//+kubebuilder:rbac:groups=infrastructure.cluster.x-k8s.io,resources=hetznerbaremetalhosts/status,verbs=get;update;patch
//+kubebuilder:rbac:groups=infrastructure.cluster.x-k8s.io,resources=hetznerbaremetalhosts/finalizers,verbs=update

// Reconcile implements the reconcilement of HetznerBareMetalHost objects.
func (r *HetznerBareMetalHostReconciler) Reconcile(ctx context.Context, req ctrl.Request) (res ctrl.Result, reterr error) {
	log := ctrl.LoggerFrom(ctx)

	if r.Namespace != "" && req.Namespace != r.Namespace {
		// Just for testing, skip reconciling objects from finished tests.
		return ctrl.Result{}, nil
	}

	start := time.Now()
	defer func() {
		// check duration of reconcile. Warn if it took too long.
		duration := time.Since(start)
		if duration > 15*time.Second {
			log.Info("Reconcile took too long", "duration", duration, "res", res, "reterr", reterr)
		}
	}()

	// Fetch the Hetzner bare metal host instance.
	bmHost := &infrav1.HetznerBareMetalHost{}
	err := r.Get(ctx, req.NamespacedName, bmHost)
	if err != nil {
		if apierrors.IsNotFound(err) {
			return reconcile.Result{}, nil
		}
		return reconcile.Result{}, err
	}

	// ----------------------------------------------------------------
	// Start: avoid conflict errors. Wait until local cache is up-to-date
	// Won't be needed once this was implemented:
	// https://github.com/kubernetes-sigs/controller-runtime/issues/3320
	initialHost := bmHost.DeepCopy()
	defer func() {
		// We can potentially optimize this further by ensuring that the cache is up to date only in
		// the cases where an outdated cache would lead to problems. Currently, we ensure that the
		// cache is up to date in all cases, i.e. for all possible changes to the
		// HetznerBareMetalHost object.
		if cmp.Equal(initialHost, bmHost) {
			// Nothing has changed. No need to wait.
			return
		}
		startReadOwnWrite := time.Now()

		// The object changed. Wait until the new version is in the local cache

		// Get the latest version from the apiserver.
		apiserverHost := &infrav1.HetznerBareMetalHost{}

		// Use uncached APIReader
		err := r.APIReader.Get(ctx, client.ObjectKeyFromObject(bmHost), apiserverHost)
		if err != nil {
			if apierrors.IsNotFound(err) {
				// resource was deleted. No need to reconcile again.
				reterr = nil
				res = reconcile.Result{}
				return
			}
			reterr = errors.Join(reterr,
				fmt.Errorf("failed get HetznerBareMetalHost via uncached APIReader: %w", err))
			return
		}

		apiserverRV := apiserverHost.ResourceVersion

		err = wait.PollUntilContextTimeout(ctx, 100*time.Millisecond, 3*time.Second, true, func(ctx context.Context) (done bool, err error) {
			// new resource, read from local cache
			latestFromLocalCache := &infrav1.HetznerBareMetalHost{}
			getErr := r.Get(ctx, client.ObjectKeyFromObject(apiserverHost), latestFromLocalCache)
			if apierrors.IsNotFound(getErr) {
				// the object was deleted. All is fine.
				return true, nil
			}
			if getErr != nil {
				return false, getErr
			}
			return utils.IsLocalCacheUpToDate(latestFromLocalCache.ResourceVersion, apiserverRV), nil
		})
		if err != nil {
			log.Error(err, "cache sync failed after BootState change")
		}
		log.Info("Wait for update being in local cache", "durationWaitForLocalCacheSync", time.Since(startReadOwnWrite).Round(time.Millisecond))
	}()
	// End: avoid conflict errors. Wait until local cache is up-to-date
	// ----------------------------------------------------------------

	initialProvisioningState := bmHost.Spec.Status.ProvisioningState
	defer func() {
		if initialProvisioningState != bmHost.Spec.Status.ProvisioningState {
			log.Info("Provisioning state changed", "from", initialProvisioningState, "to", bmHost.Spec.Status.ProvisioningState)
		}
	}()

	// Add a finalizer to newly created objects.
	if bmHost.DeletionTimestamp.IsZero() &&
		(controllerutil.AddFinalizer(bmHost, infrav1.HetznerBareMetalHostFinalizer) ||
			controllerutil.RemoveFinalizer(bmHost, infrav1.DeprecatedBareMetalHostFinalizer)) {
		err := r.Update(ctx, bmHost)
		if err != nil {
			return reconcile.Result{}, fmt.Errorf("failed to update finalizer: %w", err)
		}
		return ctrl.Result{Requeue: true}, nil
	}

	// Remove permanent error, if the corresponding annotation was removed by the user.
	removed := removePermanentErrorIfAnnotationIsGone(bmHost)
	if removed {
		// The permanent error was removed from Spec.Status.
		// Save the changes, and then reconcile again.
		err := r.Update(ctx, bmHost)
		if err != nil {
			return reconcile.Result{}, fmt.Errorf("failed to update (after removePermanentErrorIfAnnotationIsGone): %w", err)
		}
		return reconcile.Result{Requeue: true}, nil
	}

	// Certain cases need to be handled here and not later in the host state machine.
	// If res != nil, then we should return, otherwise not.
	res, err = r.reconcileSelectedStates(ctx, bmHost)
	if err != nil {
		return reconcile.Result{}, err
	}
	emptyResult := reconcile.Result{}
	if res != emptyResult {
		return res, nil
	}

	// Case "Delete" was handled in reconcileSelectedStates. From now we know that the host has no
	// DeletionTimestamp set. But the hbmm could be in Deprovisioning.

	hetznerCluster := &infrav1.HetznerCluster{}

	hetznerClusterName := client.ObjectKey{
		Namespace: bmHost.Namespace,
		Name:      bmHost.Spec.Status.HetznerClusterRef,
	}
	if bmHost.Spec.Status.HetznerClusterRef == "" {
		log.Info("bmHost.Spec.Status.HetznerClusterRef is empty. Looks like a stale cache read")
		return reconcile.Result{Requeue: true}, nil
	}
	if err := r.Client.Get(ctx, hetznerClusterName, hetznerCluster); err != nil {
		if apierrors.IsNotFound(err) {
			return reconcile.Result{RequeueAfter: 10 * time.Second}, nil
		}
		return reconcile.Result{}, fmt.Errorf("failed to get HetznerCluster: %w", err)
	}

	log = log.WithValues("HetznerCluster", klog.KObj(hetznerCluster))

	// Fetch the Cluster.
	cluster, err := util.GetClusterFromMetadata(ctx, r.Client, hetznerCluster.ObjectMeta)
	if err != nil {
		return reconcile.Result{}, fmt.Errorf("failed to get Cluster: %w", err)
	}

	log = log.WithValues("Cluster", klog.KObj(cluster))

	hetznerBareMetalMachine := &infrav1.HetznerBareMetalMachine{}

	if bmHost.Spec.ConsumerRef != nil {
		name := client.ObjectKey{
			Namespace: bmHost.Spec.ConsumerRef.Namespace,
			Name:      bmHost.Spec.ConsumerRef.Name,
		}

		if err := r.Client.Get(ctx, name, hetznerBareMetalMachine); err != nil {
			return reconcile.Result{}, fmt.Errorf("failed to get HetznerBareMetalMachine: %w", err)
		}
	}

	log = log.WithValues("HetznerBareMetalMachine", klog.KObj(hetznerBareMetalMachine))
	ctx = ctrl.LoggerInto(ctx, log)

	// check whether rate limit has been reached and if so, then wait.
	if wait := reconcileRateLimit(bmHost, r.RateLimitWaitTime); wait {
		return ctrl.Result{RequeueAfter: 30 * time.Second}, nil
	}

	// Mirror RemediationSucceededCondition from hbmm to hbmh.
	remediateConditionOfHbmm := conditions.Get(hetznerBareMetalMachine, infrav1.RemediationSucceededCondition)
<<<<<<< HEAD
	if remediateConditionOfHbmm != nil && remediateConditionOfHbmm.Status == metav1.ConditionFalse {
		// Take the Condition of the hbmm and make it available on the hbmh.
		msg := "hbmm has RemediationSucceededCondition=False."
		log.Info(msg)
		conditions.MarkFalse(bmHost, infrav1.RemediationSucceededCondition,
			remediateConditionOfHbmm.Reason, clusterv1.ConditionSeverityInfo,
			"%s", remediateConditionOfHbmm.Message)
=======
	if remediateConditionOfHbmm != nil {
		if remediateConditionOfHbmm.Status == corev1.ConditionFalse {
			// Take the Condition of the hbmm and make it available on the hbmh.
			msg := "hbmm has RemediationSucceededCondition=False."
			log.Info(msg)
			conditions.MarkFalse(bmHost, infrav1.RemediationSucceededCondition,
				remediateConditionOfHbmm.Reason, remediateConditionOfHbmm.Severity,
				"%s", remediateConditionOfHbmm.Message)
		} else {
			conditions.MarkTrue(bmHost, infrav1.RemediationSucceededCondition)
		}
>>>>>>> 7e3595fa
	} else {
		// condition on hbmm is nil, ensure that there is no condition on hbmh.
		conditions.Delete(bmHost, infrav1.RemediationSucceededCondition)
	}

	// Get Hetzner robot api credentials
	secretManager := secretutil.NewSecretManager(log, r.Client, r.APIReader)
	robotCreds, err := getAndValidateRobotCredentials(ctx, req.Namespace, hetznerCluster, secretManager)
	if err != nil {
		return hetznerSecretErrorResult(ctx, err, bmHost, r.Client)
	}

	// Get secrets. Return when result != nil.
	osSSHSecret, rescueSSHSecret, res, err := r.getSecrets(ctx, *secretManager, bmHost, hetznerCluster)
	if err != nil {
		return reconcile.Result{}, err
	}
	if res != emptyResult {
		return res, nil
	}

	// Create the scope.
	hostScope, err := scope.NewBareMetalHostScope(scope.BareMetalHostScopeParams{
		Logger:                  log,
		Client:                  r.Client,
		HetznerCluster:          hetznerCluster,
		Cluster:                 cluster,
		HetznerBareMetalHost:    bmHost,
		HetznerBareMetalMachine: hetznerBareMetalMachine,
		RobotClient:             r.RobotClientFactory.NewClient(robotCreds),
		SSHClientFactory:        r.SSHClientFactory,
		OSSSHSecret:             osSSHSecret,
		RescueSSHSecret:         rescueSSHSecret,
		SecretManager:           secretManager,
		PreProvisionCommand:     r.PreProvisionCommand,
		ImageURLCommand:         r.ImageURLCommand,
		SSHAfterInstallImage:    r.SSHAfterInstallImage,
	})
	if err != nil {
		return reconcile.Result{}, fmt.Errorf("failed to create scope: %w", err)
	}

	return r.reconcile(ctx, hostScope)
}

func (r *HetznerBareMetalHostReconciler) reconcile(
	ctx context.Context,
	hostScope *scope.BareMetalHostScope,
) (reconcile.Result, error) {
	result, err := host.NewService(hostScope).Reconcile(ctx)
	if err != nil {
		return result, fmt.Errorf("failed to reconcile HetznerBareMetalHost %s/%s: %w",
			hostScope.HetznerBareMetalHost.Namespace, hostScope.HetznerBareMetalHost.Name, err)
	}
	return result, nil
}

func (r *HetznerBareMetalHostReconciler) reconcileSelectedStates(ctx context.Context, bmHost *infrav1.HetznerBareMetalHost) (res ctrl.Result, err error) {
	switch bmHost.Spec.Status.ProvisioningState {
	// Handle StateNone: check whether needs to be provisioned or deleted.
	case infrav1.StateNone:
		var needsUpdate bool
		if !bmHost.DeletionTimestamp.IsZero() && bmHost.Spec.ConsumerRef == nil {
			bmHost.Spec.Status.ProvisioningState = infrav1.StateDeleting
			needsUpdate = true
		} else if bmHost.NeedsProvisioning() {
			bmHost.Spec.Status.ProvisioningState = infrav1.StatePreparing
			needsUpdate = true
		}
		if needsUpdate {
			err := r.Update(ctx, bmHost)
			if err != nil {
				return reconcile.Result{}, fmt.Errorf("Update() failed after setting ProvisioningState: %w", err)
			}
		}

		return ctrl.Result{RequeueAfter: 10 * time.Second}, nil

	// Handle StateDeleting
	case infrav1.StateDeleting:
		if controllerutil.RemoveFinalizer(bmHost, infrav1.HetznerBareMetalHostFinalizer) ||
			controllerutil.RemoveFinalizer(bmHost, infrav1.DeprecatedBareMetalHostFinalizer) {
			// at least one finalizer was removed.
			if err := r.Update(ctx, bmHost); err != nil {
				return reconcile.Result{}, fmt.Errorf("failed to remove finalizer: %w", err)
			}
		}
		return reconcile.Result{Requeue: true}, nil
	}
	return res, nil
}

func (r *HetznerBareMetalHostReconciler) getSecrets(
	ctx context.Context,
	secretManager secretutil.SecretManager,
	bmHost *infrav1.HetznerBareMetalHost,
	hetznerCluster *infrav1.HetznerCluster,
) (
	osSSHSecret *corev1.Secret,
	rescueSSHSecret *corev1.Secret,
	res ctrl.Result,
	reterr error,
) {
	emptyResult := reconcile.Result{}
	if bmHost.Spec.Status.SSHSpec != nil {
		var err error
		osSSHSecretNamespacedName := types.NamespacedName{Namespace: bmHost.Namespace, Name: bmHost.Spec.Status.SSHSpec.SecretRef.Name}
		osSSHSecret, err = secretManager.ObtainSecret(ctx, osSSHSecretNamespacedName)
		if err != nil {
			if apierrors.IsNotFound(err) {
				msg := fmt.Sprintf("%s: %s", infrav1.ErrorMessageMissingOSSSHSecret, err.Error())
				conditions.MarkFalse(
					bmHost,
					infrav1.CredentialsAvailableCondition,
					infrav1.OSSSHSecretMissingReason,
					clusterv1.ConditionSeverityError,
					"%s",
					msg,
				)
				record.Warnf(bmHost, infrav1.OSSSHSecretMissingReason, msg)
				conditions.SetSummary(bmHost)
				result, err := host.SaveHostAndReturn(ctx, r.Client, bmHost)
				if result != emptyResult || err != nil {
					return nil, nil, result, err
				}

				return nil, nil, reconcile.Result{RequeueAfter: 5 * time.Minute}, nil
			}
			return nil, nil, res, fmt.Errorf("failed to get secret: %w", err)
		}

		rescueSSHSecretNamespacedName := types.NamespacedName{Namespace: bmHost.Namespace, Name: hetznerCluster.Spec.SSHKeys.RobotRescueSecretRef.Name}
		rescueSSHSecret, err = secretManager.AcquireSecret(ctx, rescueSSHSecretNamespacedName, hetznerCluster, false, hetznerCluster.DeletionTimestamp.IsZero())
		if err != nil {
			if apierrors.IsNotFound(err) {
				conditions.MarkFalse(
					bmHost,
					infrav1.CredentialsAvailableCondition,
					infrav1.RescueSSHSecretMissingReason,
					clusterv1.ConditionSeverityError,
					infrav1.ErrorMessageMissingRescueSSHSecret,
				)

				record.Warnf(bmHost, infrav1.RescueSSHSecretMissingReason, infrav1.ErrorMessageMissingRescueSSHSecret)
				conditions.SetSummary(bmHost)
				result, err := host.SaveHostAndReturn(ctx, r.Client, bmHost)
				if result != emptyResult || err != nil {
					return nil, nil, result, err
				}

				return nil, nil, reconcile.Result{RequeueAfter: 5 * time.Minute}, nil
			}
			return nil, nil, res, fmt.Errorf("failed to acquire secret: %w", err)
		}
	}
	return osSSHSecret, rescueSSHSecret, res, nil
}

func getAndValidateRobotCredentials(
	ctx context.Context,
	namespace string,
	hetznerCluster *infrav1.HetznerCluster,
	secretManager *secretutil.SecretManager,
) (robotclient.Credentials, error) {
	secretNamspacedName := types.NamespacedName{Namespace: namespace, Name: hetznerCluster.Spec.HetznerSecret.Name}

	hetznerSecret, err := secretManager.AcquireSecret(
		ctx,
		secretNamspacedName,
		hetznerCluster,
		false,
		false,
	)
	if err != nil {
		if apierrors.IsNotFound(err) {
			return robotclient.Credentials{},
				&secretutil.ResolveSecretRefError{Message: fmt.Sprintf("The Hetzner secret %s does not exist", secretNamspacedName)}
		}
		return robotclient.Credentials{}, err
	}

	creds := robotclient.Credentials{
		Username: string(hetznerSecret.Data[hetznerCluster.Spec.HetznerSecret.Key.HetznerRobotUser]),
		Password: string(hetznerSecret.Data[hetznerCluster.Spec.HetznerSecret.Key.HetznerRobotPassword]),
	}

	// Validate token
	if creds.Username == "" {
		return robotclient.Credentials{}, &bmclient.CredentialsValidationError{
			Message: fmt.Sprintf("secret %s/%s: Missing Hetzner robot api connection detail '%s' in credentials",
				namespace, hetznerCluster.Spec.HetznerSecret.Name, hetznerCluster.Spec.HetznerSecret.Key.HetznerRobotUser),
		}
	}
	if creds.Password == "" {
		return robotclient.Credentials{}, &bmclient.CredentialsValidationError{
			Message: fmt.Sprintf("secret %s/%s: Missing Hetzner robot api connection detail '%s' in credentials",
				namespace, hetznerCluster.Spec.HetznerSecret.Name, hetznerCluster.Spec.HetznerSecret.Key.HetznerRobotPassword),
		}
	}

	return creds, nil
}

func hetznerSecretErrorResult(
	ctx context.Context,
	err error,
	bmHost *infrav1.HetznerBareMetalHost,
	client client.Client,
) (res ctrl.Result, reterr error) {
	resolveErr := &secretutil.ResolveSecretRefError{}
	if errors.As(err, &resolveErr) {
		// In the event that the reference to the secret is defined, but we cannot find it
		// we requeue the host as we will not know if they create the secret
		// at some point in the future.
		conditions.MarkFalse(
			bmHost,
			infrav1.CredentialsAvailableCondition,
			infrav1.HetznerSecretUnreachableReason,
			clusterv1.ConditionSeverityError,
			infrav1.ErrorMessageMissingHetznerSecret,
		)

		record.Warnf(bmHost, infrav1.HetznerSecretUnreachableReason, fmt.Sprintf("%s: %s", infrav1.ErrorMessageMissingHetznerSecret, err.Error()))
		conditions.SetSummary(bmHost)
		result, err := host.SaveHostAndReturn(ctx, client, bmHost)
		if err != nil {
			return reconcile.Result{}, err
		}
		emptyResult := reconcile.Result{}
		if result != emptyResult {
			return result, nil
		}

		// No need to reconcile again, as it will be triggered as soon as the secret is updated.
		return res, nil
	}

	credValidationErr := &bmclient.CredentialsValidationError{}
	if errors.As(err, &credValidationErr) {
		conditions.MarkFalse(
			bmHost,
			infrav1.CredentialsAvailableCondition,
			infrav1.RobotCredentialsInvalidReason,
			clusterv1.ConditionSeverityError,
			infrav1.ErrorMessageMissingOrInvalidSecretData,
		)
		record.Warnf(bmHost, infrav1.SSHCredentialsInSecretInvalidReason, err.Error())
		conditions.SetSummary(bmHost)
		return host.SaveHostAndReturn(ctx, client, bmHost)
	}
	return reconcile.Result{}, fmt.Errorf("hetznerSecretErrorResult: an unhandled failure occurred: %T %w", err, err)
}

// SetupWithManager sets up the controller with the Manager.
func (r *HetznerBareMetalHostReconciler) SetupWithManager(ctx context.Context, mgr ctrl.Manager, options controller.Options) error {
	return ctrl.NewControllerManagedBy(mgr).
		WithOptions(options).
		For(&infrav1.HetznerBareMetalHost{}).
		WithEventFilter(predicates.ResourceNotPausedAndHasFilterLabel(mgr.GetScheme(), ctrl.LoggerFrom(ctx), r.WatchFilterValue)).
		WithEventFilter(
			predicate.Funcs{
				UpdateFunc: func(e event.UpdateEvent) bool {
					objectOld, oldOK := e.ObjectOld.(*infrav1.HetznerBareMetalHost)
					objectNew, newOK := e.ObjectNew.(*infrav1.HetznerBareMetalHost)

					if !(oldOK && newOK) {
						// The thing that changed wasn't a host, so we
						// need to assume that we must update. This
						// happens when, for example, an owned Secret
						// changes.
						return true
					}

					// If provisioning state changes, then we want to reconcile
					if objectOld.Spec.Status.ProvisioningState != objectNew.Spec.Status.ProvisioningState {
						return true
					}

					// If install image changes, then we want to reconcile, as this is important when working with bm machines
					if !reflect.DeepEqual(objectOld.Spec.Status.InstallImage, objectNew.Spec.Status.InstallImage) {
						return true
					}

					// Take updates of finalizers or annotations
					if !reflect.DeepEqual(objectNew.GetFinalizers(), objectOld.GetFinalizers()) ||
						!reflect.DeepEqual(objectNew.GetAnnotations(), objectOld.GetAnnotations()) {
						return true
					}

					objectO := objectOld.DeepCopy()
					objectN := objectNew.DeepCopy()
					objectO.Spec.Status = infrav1.ControllerGeneratedStatus{}
					objectN.Spec.Status = infrav1.ControllerGeneratedStatus{}

					// We can ignore changes only in status or spec.status. We can ignore this
					return !reflect.DeepEqual(objectO.Spec, objectN.Spec)
				},
			}).
		Owns(&corev1.Secret{}).
		Complete(r)
}

func removePermanentErrorIfAnnotationIsGone(bmHost *infrav1.HetznerBareMetalHost,
) (removed bool) {
	if bmHost.Spec.Status.ErrorType != infrav1.PermanentError {
		// PermanentError not set. Do nothing.
		return false
	}
	for k := range bmHost.GetAnnotations() {
		if k == infrav1.PermanentErrorAnnotation {
			// Annotation was not removed by user. Do nothing.
			return false
		}
	}
	bmHost.Spec.Status.ErrorType = ""
	bmHost.Spec.Status.ErrorMessage = ""
	bmHost.Spec.Status.ErrorCount = 0
	record.Eventf(bmHost, "PermanentErrorWasRemoved", "The permanent error was removed, because the annotation %q was removed",
		infrav1.PermanentErrorAnnotation)
	return true
}<|MERGE_RESOLUTION|>--- conflicted
+++ resolved
@@ -253,15 +253,6 @@
 
 	// Mirror RemediationSucceededCondition from hbmm to hbmh.
 	remediateConditionOfHbmm := conditions.Get(hetznerBareMetalMachine, infrav1.RemediationSucceededCondition)
-<<<<<<< HEAD
-	if remediateConditionOfHbmm != nil && remediateConditionOfHbmm.Status == metav1.ConditionFalse {
-		// Take the Condition of the hbmm and make it available on the hbmh.
-		msg := "hbmm has RemediationSucceededCondition=False."
-		log.Info(msg)
-		conditions.MarkFalse(bmHost, infrav1.RemediationSucceededCondition,
-			remediateConditionOfHbmm.Reason, clusterv1.ConditionSeverityInfo,
-			"%s", remediateConditionOfHbmm.Message)
-=======
 	if remediateConditionOfHbmm != nil {
 		if remediateConditionOfHbmm.Status == corev1.ConditionFalse {
 			// Take the Condition of the hbmm and make it available on the hbmh.
@@ -273,7 +264,6 @@
 		} else {
 			conditions.MarkTrue(bmHost, infrav1.RemediationSucceededCondition)
 		}
->>>>>>> 7e3595fa
 	} else {
 		// condition on hbmm is nil, ensure that there is no condition on hbmh.
 		conditions.Delete(bmHost, infrav1.RemediationSucceededCondition)
