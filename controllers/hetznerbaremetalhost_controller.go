/*
Copyright 2022 The Kubernetes Authors.

Licensed under the Apache License, Version 2.0 (the "License");
you may not use this file except in compliance with the License.
You may obtain a copy of the License at

    http://www.apache.org/licenses/LICENSE-2.0

Unless required by applicable law or agreed to in writing, software
distributed under the License is distributed on an "AS IS" BASIS,
WITHOUT WARRANTIES OR CONDITIONS OF ANY KIND, either express or implied.
See the License for the specific language governing permissions and
limitations under the License.
*/

package controllers

import (
	"context"
	"errors"
	"fmt"
	"reflect"
	"time"

	"github.com/google/go-cmp/cmp"
	corev1 "k8s.io/api/core/v1"
	apierrors "k8s.io/apimachinery/pkg/api/errors"
	metav1 "k8s.io/apimachinery/pkg/apis/meta/v1"
	"k8s.io/apimachinery/pkg/types"
	"k8s.io/apimachinery/pkg/util/wait"
	"k8s.io/klog/v2"
	clusterv1 "sigs.k8s.io/cluster-api/api/core/v1beta2"
	"sigs.k8s.io/cluster-api/util"
	"sigs.k8s.io/cluster-api/util/predicates"
	"sigs.k8s.io/cluster-api/util/record"
	ctrl "sigs.k8s.io/controller-runtime"
	"sigs.k8s.io/controller-runtime/pkg/client"
	"sigs.k8s.io/controller-runtime/pkg/controller"
	"sigs.k8s.io/controller-runtime/pkg/controller/controllerutil"
	"sigs.k8s.io/controller-runtime/pkg/event"
	"sigs.k8s.io/controller-runtime/pkg/predicate"
	"sigs.k8s.io/controller-runtime/pkg/reconcile"

	infrav1 "github.com/syself/cluster-api-provider-hetzner/api/v1beta2"
	"github.com/syself/cluster-api-provider-hetzner/pkg/conditions"
	"github.com/syself/cluster-api-provider-hetzner/pkg/scope"
	secretutil "github.com/syself/cluster-api-provider-hetzner/pkg/secrets"
	bmclient "github.com/syself/cluster-api-provider-hetzner/pkg/services/baremetal/client"
	robotclient "github.com/syself/cluster-api-provider-hetzner/pkg/services/baremetal/client/robot"
	sshclient "github.com/syself/cluster-api-provider-hetzner/pkg/services/baremetal/client/ssh"
	"github.com/syself/cluster-api-provider-hetzner/pkg/services/baremetal/host"
	"github.com/syself/cluster-api-provider-hetzner/pkg/utils"
)

// HetznerBareMetalHostReconciler reconciles a HetznerBareMetalHost object.
type HetznerBareMetalHostReconciler struct {
	client.Client
	RateLimitWaitTime    time.Duration
	APIReader            client.Reader
	RobotClientFactory   robotclient.Factory
	SSHClientFactory     sshclient.Factory
	WatchFilterValue     string
	PreProvisionCommand  string
	SSHAfterInstallImage bool
	ImageURLCommand      string

	// Reconcile only this namespace. Only needed for testing
	Namespace string
}

//+kubebuilder:rbac:groups=infrastructure.cluster.x-k8s.io,resources=hetznerbaremetalhosts,verbs=get;list;watch;create;update;patch;delete
//+kubebuilder:rbac:groups=infrastructure.cluster.x-k8s.io,resources=hetznerbaremetalhosts/status,verbs=get;update;patch
//+kubebuilder:rbac:groups=infrastructure.cluster.x-k8s.io,resources=hetznerbaremetalhosts/finalizers,verbs=update

// Reconcile implements the reconcilement of HetznerBareMetalHost objects.
func (r *HetznerBareMetalHostReconciler) Reconcile(ctx context.Context, req ctrl.Request) (res ctrl.Result, reterr error) {
	log := ctrl.LoggerFrom(ctx)

	if r.Namespace != "" && req.Namespace != r.Namespace {
		// Just for testing, skip reconciling objects from finished tests.
		return ctrl.Result{}, nil
	}

	start := time.Now()
	defer func() {
		// check duration of reconcile. Warn if it took too long.
		duration := time.Since(start)
		if duration > 15*time.Second {
			log.Info("Reconcile took too long", "duration", duration, "res", res, "reterr", reterr)
		}
	}()

	// Fetch the Hetzner bare metal host instance.
	bmHost := &infrav1.HetznerBareMetalHost{}
	err := r.Get(ctx, req.NamespacedName, bmHost)
	if err != nil {
		if apierrors.IsNotFound(err) {
			return reconcile.Result{}, nil
		}
		return reconcile.Result{}, err
	}

	// ----------------------------------------------------------------
	// Start: avoid conflict errors. Wait until local cache is up-to-date
	// Won't be needed once this was implemented:
	// https://github.com/kubernetes-sigs/controller-runtime/issues/3320
	initialHost := bmHost.DeepCopy()
	defer func() {
		// We can potentially optimize this further by ensuring that the cache is up to date only in
		// the cases where an outdated cache would lead to problems. Currently, we ensure that the
		// cache is up to date in all cases, i.e. for all possible changes to the
		// HetznerBareMetalHost object.
		if cmp.Equal(initialHost, bmHost) {
			// Nothing has changed. No need to wait.
			return
		}
		startReadOwnWrite := time.Now()

		// The object changed. Wait until the new version is in the local cache

		// Get the latest version from the apiserver.
		apiserverHost := &infrav1.HetznerBareMetalHost{}

		// Use uncached APIReader
		err := r.APIReader.Get(ctx, client.ObjectKeyFromObject(bmHost), apiserverHost)
		if err != nil {
			if apierrors.IsNotFound(err) {
				// resource was deleted. No need to reconcile again.
				reterr = nil
				res = reconcile.Result{}
				return
			}
			reterr = errors.Join(reterr,
				fmt.Errorf("failed get HetznerBareMetalHost via uncached APIReader: %w", err))
			return
		}

		apiserverRV := apiserverHost.ResourceVersion

		err = wait.PollUntilContextTimeout(ctx, 100*time.Millisecond, 3*time.Second, true, func(ctx context.Context) (done bool, err error) {
			// new resource, read from local cache
			latestFromLocalCache := &infrav1.HetznerBareMetalHost{}
			getErr := r.Get(ctx, client.ObjectKeyFromObject(apiserverHost), latestFromLocalCache)
			if apierrors.IsNotFound(getErr) {
				// the object was deleted. All is fine.
				return true, nil
			}
			if getErr != nil {
				return false, getErr
			}
			return utils.IsLocalCacheUpToDate(latestFromLocalCache.ResourceVersion, apiserverRV), nil
		})
		if err != nil {
			log.Error(err, "cache sync failed after BootState change")
		}
		log.Info("Wait for update being in local cache", "durationWaitForLocalCacheSync", time.Since(startReadOwnWrite).Round(time.Millisecond))
	}()
	// End: avoid conflict errors. Wait until local cache is up-to-date
	// ----------------------------------------------------------------

	initialProvisioningState := bmHost.Spec.Status.ProvisioningState
	defer func() {
		if initialProvisioningState != bmHost.Spec.Status.ProvisioningState {
			log.Info("Provisioning state changed", "from", initialProvisioningState, "to", bmHost.Spec.Status.ProvisioningState)
		}
	}()

	// Add a finalizer to newly created objects.
	if bmHost.DeletionTimestamp.IsZero() &&
		(controllerutil.AddFinalizer(bmHost, infrav1.HetznerBareMetalHostFinalizer) ||
			controllerutil.RemoveFinalizer(bmHost, infrav1.DeprecatedBareMetalHostFinalizer)) {
		err := r.Update(ctx, bmHost)
		if err != nil {
			return reconcile.Result{}, fmt.Errorf("failed to update finalizer: %w", err)
		}
		return ctrl.Result{Requeue: true}, nil
	}

	// Remove permanent error, if the corresponding annotation was removed by the user.
	removed := removePermanentErrorIfAnnotationIsGone(bmHost)
	if removed {
		// The permanent error was removed from Spec.Status.
		// Save the changes, and then reconcile again.
		err := r.Update(ctx, bmHost)
		if err != nil {
			return reconcile.Result{}, fmt.Errorf("failed to update (after removePermanentErrorIfAnnotationIsGone): %w", err)
		}
		return reconcile.Result{Requeue: true}, nil
	}

	// Certain cases need to be handled here and not later in the host state machine.
	// If res != nil, then we should return, otherwise not.
	res, err = r.reconcileSelectedStates(ctx, bmHost)
	if err != nil {
		return reconcile.Result{}, err
	}
	emptyResult := reconcile.Result{}
	if res != emptyResult {
		return res, nil
	}

	// Case "Delete" was handled in reconcileSelectedStates. From now we know that the host has no
	// DeletionTimestamp set. But the hbmm could be in Deprovisioning.

	hetznerCluster := &infrav1.HetznerCluster{}

	hetznerClusterName := client.ObjectKey{
		Namespace: bmHost.Namespace,
		Name:      bmHost.Spec.Status.HetznerClusterRef,
	}
	if bmHost.Spec.Status.HetznerClusterRef == "" {
		log.Info("bmHost.Spec.Status.HetznerClusterRef is empty. Looks like a stale cache read")
		return reconcile.Result{Requeue: true}, nil
	}
	if err := r.Client.Get(ctx, hetznerClusterName, hetznerCluster); err != nil {
		if apierrors.IsNotFound(err) {
			return reconcile.Result{RequeueAfter: 10 * time.Second}, nil
		}
		return reconcile.Result{}, fmt.Errorf("failed to get HetznerCluster: %w", err)
	}

	log = log.WithValues("HetznerCluster", klog.KObj(hetznerCluster))

	// Fetch the Cluster.
	cluster, err := util.GetClusterFromMetadata(ctx, r.Client, hetznerCluster.ObjectMeta)
	if err != nil {
		return reconcile.Result{}, fmt.Errorf("failed to get Cluster: %w", err)
	}

	log = log.WithValues("Cluster", klog.KObj(cluster))

	hetznerBareMetalMachine := &infrav1.HetznerBareMetalMachine{}

	if bmHost.Spec.ConsumerRef != nil {
		name := client.ObjectKey{
			Namespace: bmHost.Spec.ConsumerRef.Namespace,
			Name:      bmHost.Spec.ConsumerRef.Name,
		}

		if err := r.Client.Get(ctx, name, hetznerBareMetalMachine); err != nil {
			return reconcile.Result{}, fmt.Errorf("failed to get HetznerBareMetalMachine: %w", err)
		}
	}

	log = log.WithValues("HetznerBareMetalMachine", klog.KObj(hetznerBareMetalMachine))
	ctx = ctrl.LoggerInto(ctx, log)

	// check whether rate limit has been reached and if so, then wait.
	if wait := reconcileRateLimit(bmHost, r.RateLimitWaitTime); wait {
		return ctrl.Result{RequeueAfter: 30 * time.Second}, nil
	}

	remediateConditionOfHbmm := conditions.Get(hetznerBareMetalMachine, infrav1.RemediationSucceededCondition)
<<<<<<< HEAD
	if remediateConditionOfHbmm != nil && remediateConditionOfHbmm.Status == metav1.ConditionFalse {
		// The hbmm of this host is in remediation. Do not reconcile it.
=======
	if remediateConditionOfHbmm != nil && remediateConditionOfHbmm.Status == corev1.ConditionFalse {
>>>>>>> 1f98712c
		// Take the Condition of the hbmm and make it available on the hbmh.
		msg := "hbmm has RemediationSucceededCondition=False."
		log.Info(msg)
		conditions.MarkFalse(bmHost, infrav1.RemediationSucceededCondition,
			remediateConditionOfHbmm.Reason, clusterv1.ConditionSeverityInfo,
			"%s", remediateConditionOfHbmm.Message)
	} else {
		conditions.MarkTrue(bmHost, infrav1.RemediationSucceededCondition)
	}

	// Get Hetzner robot api credentials
	secretManager := secretutil.NewSecretManager(log, r.Client, r.APIReader)
	robotCreds, err := getAndValidateRobotCredentials(ctx, req.Namespace, hetznerCluster, secretManager)
	if err != nil {
		return hetznerSecretErrorResult(ctx, err, bmHost, r.Client)
	}

	// Get secrets. Return when result != nil.
	osSSHSecret, rescueSSHSecret, res, err := r.getSecrets(ctx, *secretManager, bmHost, hetznerCluster)
	if err != nil {
		return reconcile.Result{}, err
	}
	if res != emptyResult {
		return res, nil
	}

	// Create the scope.
	hostScope, err := scope.NewBareMetalHostScope(scope.BareMetalHostScopeParams{
		Logger:                  log,
		Client:                  r.Client,
		HetznerCluster:          hetznerCluster,
		Cluster:                 cluster,
		HetznerBareMetalHost:    bmHost,
		HetznerBareMetalMachine: hetznerBareMetalMachine,
		RobotClient:             r.RobotClientFactory.NewClient(robotCreds),
		SSHClientFactory:        r.SSHClientFactory,
		OSSSHSecret:             osSSHSecret,
		RescueSSHSecret:         rescueSSHSecret,
		SecretManager:           secretManager,
		PreProvisionCommand:     r.PreProvisionCommand,
		ImageURLCommand:         r.ImageURLCommand,
		SSHAfterInstallImage:    r.SSHAfterInstallImage,
	})
	if err != nil {
		return reconcile.Result{}, fmt.Errorf("failed to create scope: %w", err)
	}

	return r.reconcile(ctx, hostScope)
}

func (r *HetznerBareMetalHostReconciler) reconcile(
	ctx context.Context,
	hostScope *scope.BareMetalHostScope,
) (reconcile.Result, error) {
	result, err := host.NewService(hostScope).Reconcile(ctx)
	if err != nil {
		return result, fmt.Errorf("failed to reconcile HetznerBareMetalHost %s/%s: %w",
			hostScope.HetznerBareMetalHost.Namespace, hostScope.HetznerBareMetalHost.Name, err)
	}
	return result, nil
}

func (r *HetznerBareMetalHostReconciler) reconcileSelectedStates(ctx context.Context, bmHost *infrav1.HetznerBareMetalHost) (res ctrl.Result, err error) {
	switch bmHost.Spec.Status.ProvisioningState {
	// Handle StateNone: check whether needs to be provisioned or deleted.
	case infrav1.StateNone:
		var needsUpdate bool
		if !bmHost.DeletionTimestamp.IsZero() && bmHost.Spec.ConsumerRef == nil {
			bmHost.Spec.Status.ProvisioningState = infrav1.StateDeleting
			needsUpdate = true
		} else if bmHost.NeedsProvisioning() {
			bmHost.Spec.Status.ProvisioningState = infrav1.StatePreparing
			needsUpdate = true
		}
		if needsUpdate {
			err := r.Update(ctx, bmHost)
			if err != nil {
				return reconcile.Result{}, fmt.Errorf("Update() failed after setting ProvisioningState: %w", err)
			}
		}

		return ctrl.Result{RequeueAfter: 10 * time.Second}, nil

	// Handle StateDeleting
	case infrav1.StateDeleting:
		if controllerutil.RemoveFinalizer(bmHost, infrav1.HetznerBareMetalHostFinalizer) ||
			controllerutil.RemoveFinalizer(bmHost, infrav1.DeprecatedBareMetalHostFinalizer) {
			// at least one finalizer was removed.
			if err := r.Update(ctx, bmHost); err != nil {
				return reconcile.Result{}, fmt.Errorf("failed to remove finalizer: %w", err)
			}
		}
		return reconcile.Result{Requeue: true}, nil
	}
	return res, nil
}

func (r *HetznerBareMetalHostReconciler) getSecrets(
	ctx context.Context,
	secretManager secretutil.SecretManager,
	bmHost *infrav1.HetznerBareMetalHost,
	hetznerCluster *infrav1.HetznerCluster,
) (
	osSSHSecret *corev1.Secret,
	rescueSSHSecret *corev1.Secret,
	res ctrl.Result,
	reterr error,
) {
	emptyResult := reconcile.Result{}
	if bmHost.Spec.Status.SSHSpec != nil {
		var err error
		osSSHSecretNamespacedName := types.NamespacedName{Namespace: bmHost.Namespace, Name: bmHost.Spec.Status.SSHSpec.SecretRef.Name}
		osSSHSecret, err = secretManager.ObtainSecret(ctx, osSSHSecretNamespacedName)
		if err != nil {
			if apierrors.IsNotFound(err) {
				msg := fmt.Sprintf("%s: %s", infrav1.ErrorMessageMissingOSSSHSecret, err.Error())
				conditions.MarkFalse(
					bmHost,
					infrav1.CredentialsAvailableCondition,
					infrav1.OSSSHSecretMissingReason,
					clusterv1.ConditionSeverityError,
					"%s",
					msg,
				)
				record.Warnf(bmHost, infrav1.OSSSHSecretMissingReason, msg)
				conditions.SetSummary(bmHost)
				result, err := host.SaveHostAndReturn(ctx, r.Client, bmHost)
				if result != emptyResult || err != nil {
					return nil, nil, result, err
				}

				return nil, nil, reconcile.Result{RequeueAfter: 5 * time.Minute}, nil
			}
			return nil, nil, res, fmt.Errorf("failed to get secret: %w", err)
		}

		rescueSSHSecretNamespacedName := types.NamespacedName{Namespace: bmHost.Namespace, Name: hetznerCluster.Spec.SSHKeys.RobotRescueSecretRef.Name}
		rescueSSHSecret, err = secretManager.AcquireSecret(ctx, rescueSSHSecretNamespacedName, hetznerCluster, false, hetznerCluster.DeletionTimestamp.IsZero())
		if err != nil {
			if apierrors.IsNotFound(err) {
				conditions.MarkFalse(
					bmHost,
					infrav1.CredentialsAvailableCondition,
					infrav1.RescueSSHSecretMissingReason,
					clusterv1.ConditionSeverityError,
					infrav1.ErrorMessageMissingRescueSSHSecret,
				)

				record.Warnf(bmHost, infrav1.RescueSSHSecretMissingReason, infrav1.ErrorMessageMissingRescueSSHSecret)
				conditions.SetSummary(bmHost)
				result, err := host.SaveHostAndReturn(ctx, r.Client, bmHost)
				if result != emptyResult || err != nil {
					return nil, nil, result, err
				}

				return nil, nil, reconcile.Result{RequeueAfter: 5 * time.Minute}, nil
			}
			return nil, nil, res, fmt.Errorf("failed to acquire secret: %w", err)
		}
	}
	return osSSHSecret, rescueSSHSecret, res, nil
}

func getAndValidateRobotCredentials(
	ctx context.Context,
	namespace string,
	hetznerCluster *infrav1.HetznerCluster,
	secretManager *secretutil.SecretManager,
) (robotclient.Credentials, error) {
	secretNamspacedName := types.NamespacedName{Namespace: namespace, Name: hetznerCluster.Spec.HetznerSecret.Name}

	hetznerSecret, err := secretManager.AcquireSecret(
		ctx,
		secretNamspacedName,
		hetznerCluster,
		false,
		false,
	)
	if err != nil {
		if apierrors.IsNotFound(err) {
			return robotclient.Credentials{},
				&secretutil.ResolveSecretRefError{Message: fmt.Sprintf("The Hetzner secret %s does not exist", secretNamspacedName)}
		}
		return robotclient.Credentials{}, err
	}

	creds := robotclient.Credentials{
		Username: string(hetznerSecret.Data[hetznerCluster.Spec.HetznerSecret.Key.HetznerRobotUser]),
		Password: string(hetznerSecret.Data[hetznerCluster.Spec.HetznerSecret.Key.HetznerRobotPassword]),
	}

	// Validate token
	if creds.Username == "" {
		return robotclient.Credentials{}, &bmclient.CredentialsValidationError{
			Message: fmt.Sprintf("secret %s/%s: Missing Hetzner robot api connection detail '%s' in credentials",
				namespace, hetznerCluster.Spec.HetznerSecret.Name, hetznerCluster.Spec.HetznerSecret.Key.HetznerRobotUser),
		}
	}
	if creds.Password == "" {
		return robotclient.Credentials{}, &bmclient.CredentialsValidationError{
			Message: fmt.Sprintf("secret %s/%s: Missing Hetzner robot api connection detail '%s' in credentials",
				namespace, hetznerCluster.Spec.HetznerSecret.Name, hetznerCluster.Spec.HetznerSecret.Key.HetznerRobotPassword),
		}
	}

	return creds, nil
}

func hetznerSecretErrorResult(
	ctx context.Context,
	err error,
	bmHost *infrav1.HetznerBareMetalHost,
	client client.Client,
) (res ctrl.Result, reterr error) {
	resolveErr := &secretutil.ResolveSecretRefError{}
	if errors.As(err, &resolveErr) {
		// In the event that the reference to the secret is defined, but we cannot find it
		// we requeue the host as we will not know if they create the secret
		// at some point in the future.
		conditions.MarkFalse(
			bmHost,
			infrav1.CredentialsAvailableCondition,
			infrav1.HetznerSecretUnreachableReason,
			clusterv1.ConditionSeverityError,
			infrav1.ErrorMessageMissingHetznerSecret,
		)

		record.Warnf(bmHost, infrav1.HetznerSecretUnreachableReason, fmt.Sprintf("%s: %s", infrav1.ErrorMessageMissingHetznerSecret, err.Error()))
		conditions.SetSummary(bmHost)
		result, err := host.SaveHostAndReturn(ctx, client, bmHost)
		if err != nil {
			return reconcile.Result{}, err
		}
		emptyResult := reconcile.Result{}
		if result != emptyResult {
			return result, nil
		}

		// No need to reconcile again, as it will be triggered as soon as the secret is updated.
		return res, nil
	}

	credValidationErr := &bmclient.CredentialsValidationError{}
	if errors.As(err, &credValidationErr) {
		conditions.MarkFalse(
			bmHost,
			infrav1.CredentialsAvailableCondition,
			infrav1.RobotCredentialsInvalidReason,
			clusterv1.ConditionSeverityError,
			infrav1.ErrorMessageMissingOrInvalidSecretData,
		)
		record.Warnf(bmHost, infrav1.SSHCredentialsInSecretInvalidReason, err.Error())
		conditions.SetSummary(bmHost)
		return host.SaveHostAndReturn(ctx, client, bmHost)
	}
	return reconcile.Result{}, fmt.Errorf("hetznerSecretErrorResult: an unhandled failure occurred: %T %w", err, err)
}

// SetupWithManager sets up the controller with the Manager.
func (r *HetznerBareMetalHostReconciler) SetupWithManager(ctx context.Context, mgr ctrl.Manager, options controller.Options) error {
	return ctrl.NewControllerManagedBy(mgr).
		WithOptions(options).
		For(&infrav1.HetznerBareMetalHost{}).
		WithEventFilter(predicates.ResourceNotPausedAndHasFilterLabel(mgr.GetScheme(), ctrl.LoggerFrom(ctx), r.WatchFilterValue)).
		WithEventFilter(
			predicate.Funcs{
				UpdateFunc: func(e event.UpdateEvent) bool {
					objectOld, oldOK := e.ObjectOld.(*infrav1.HetznerBareMetalHost)
					objectNew, newOK := e.ObjectNew.(*infrav1.HetznerBareMetalHost)

					if !(oldOK && newOK) {
						// The thing that changed wasn't a host, so we
						// need to assume that we must update. This
						// happens when, for example, an owned Secret
						// changes.
						return true
					}

					// If provisioning state changes, then we want to reconcile
					if objectOld.Spec.Status.ProvisioningState != objectNew.Spec.Status.ProvisioningState {
						return true
					}

					// If install image changes, then we want to reconcile, as this is important when working with bm machines
					if !reflect.DeepEqual(objectOld.Spec.Status.InstallImage, objectNew.Spec.Status.InstallImage) {
						return true
					}

					// Take updates of finalizers or annotations
					if !reflect.DeepEqual(objectNew.GetFinalizers(), objectOld.GetFinalizers()) ||
						!reflect.DeepEqual(objectNew.GetAnnotations(), objectOld.GetAnnotations()) {
						return true
					}

					objectO := objectOld.DeepCopy()
					objectN := objectNew.DeepCopy()
					objectO.Spec.Status = infrav1.ControllerGeneratedStatus{}
					objectN.Spec.Status = infrav1.ControllerGeneratedStatus{}

					// We can ignore changes only in status or spec.status. We can ignore this
					return !reflect.DeepEqual(objectO.Spec, objectN.Spec)
				},
			}).
		Owns(&corev1.Secret{}).
		Complete(r)
}

func removePermanentErrorIfAnnotationIsGone(bmHost *infrav1.HetznerBareMetalHost,
) (removed bool) {
	if bmHost.Spec.Status.ErrorType != infrav1.PermanentError {
		// PermanentError not set. Do nothing.
		return false
	}
	for k := range bmHost.GetAnnotations() {
		if k == infrav1.PermanentErrorAnnotation {
			// Annotation was not removed by user. Do nothing.
			return false
		}
	}
	bmHost.Spec.Status.ErrorType = ""
	bmHost.Spec.Status.ErrorMessage = ""
	bmHost.Spec.Status.ErrorCount = 0
	record.Eventf(bmHost, "PermanentErrorWasRemoved", "The permanent error was removed, because the annotation %q was removed",
		infrav1.PermanentErrorAnnotation)
	return true
}<|MERGE_RESOLUTION|>--- conflicted
+++ resolved
@@ -252,12 +252,7 @@
 	}
 
 	remediateConditionOfHbmm := conditions.Get(hetznerBareMetalMachine, infrav1.RemediationSucceededCondition)
-<<<<<<< HEAD
 	if remediateConditionOfHbmm != nil && remediateConditionOfHbmm.Status == metav1.ConditionFalse {
-		// The hbmm of this host is in remediation. Do not reconcile it.
-=======
-	if remediateConditionOfHbmm != nil && remediateConditionOfHbmm.Status == corev1.ConditionFalse {
->>>>>>> 1f98712c
 		// Take the Condition of the hbmm and make it available on the hbmh.
 		msg := "hbmm has RemediationSucceededCondition=False."
 		log.Info(msg)
