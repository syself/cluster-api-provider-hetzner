--- conflicted
+++ resolved
@@ -200,13 +200,8 @@
 		return res, nil
 	}
 
-<<<<<<< HEAD
-	// Case "Delete" was handled in reconcileSelectedStates. From now we know that the host has not
-	// DeletionTimestamp set.
-=======
 	// Case "Delete" was handled in reconcileSelectedStates. From now we know that the host has no
 	// DeletionTimestamp set. But the hbmm could be in Deprovisioning.
->>>>>>> 722b4960
 
 	hetznerCluster := &infrav1.HetznerCluster{}
 
@@ -251,36 +246,22 @@
 	log = log.WithValues("HetznerBareMetalMachine", klog.KObj(hetznerBareMetalMachine))
 	ctx = ctrl.LoggerInto(ctx, log)
 
-<<<<<<< HEAD
-	remediateConditionOfHbmm := conditions.Get(hetznerBareMetalMachine, infrav1.NoRemediateMachineAnnotationCondition)
-	if remediateConditionOfHbmm != nil && remediateConditionOfHbmm.Status == metav1.ConditionFalse {
-		// The hbmm of this host is in remediation. Do not reconcile it.
-		// Take the Condition of the hbmm and make it available on the hbmh.
-		msg := "hbmm has NoRemediateMachineAnnotationCondition=False."
-		log.Info(msg)
-		conditions.MarkFalse(bmHost, infrav1.NoRemediateMachineAnnotationCondition,
-			remediateConditionOfHbmm.Reason, clusterv1.ConditionSeverityInfo,
-			"%s", remediateConditionOfHbmm.Message)
-	} else {
-		conditions.MarkTrue(bmHost, infrav1.NoRemediateMachineAnnotationCondition)
-=======
 	// check whether rate limit has been reached and if so, then wait.
 	if wait := reconcileRateLimit(bmHost, r.RateLimitWaitTime); wait {
 		return ctrl.Result{RequeueAfter: 30 * time.Second}, nil
 	}
 
 	remediateConditionOfHbmm := conditions.Get(hetznerBareMetalMachine, infrav1.RemediationSucceededCondition)
-	if remediateConditionOfHbmm != nil && remediateConditionOfHbmm.Status == corev1.ConditionFalse {
+	if remediateConditionOfHbmm != nil && remediateConditionOfHbmm.Status == metav1.ConditionFalse {
 		// The hbmm of this host is in remediation. Do not reconcile it.
 		// Take the Condition of the hbmm and make it available on the hbmh.
 		msg := "hbmm has RemediationSucceededCondition=False."
 		log.Info(msg)
 		conditions.MarkFalse(bmHost, infrav1.RemediationSucceededCondition,
-			remediateConditionOfHbmm.Reason, remediateConditionOfHbmm.Severity,
+			remediateConditionOfHbmm.Reason, clusterv1.ConditionSeverityInfo,
 			"%s", remediateConditionOfHbmm.Message)
 	} else {
 		conditions.MarkTrue(bmHost, infrav1.RemediationSucceededCondition)
->>>>>>> 722b4960
 	}
 
 	// Get Hetzner robot api credentials
