--- conflicted
+++ resolved
@@ -98,16 +98,11 @@
 
 var _ helpers.Resetter = &ControllerResetter{}
 
-<<<<<<< HEAD
-func (r *ControllerResetter) Reset(namespace string, testEnv *helpers.TestEnvironment, t FullGinkgoTInterface) {
-	rescueSSHClient := &sshmock.Client{}
-=======
 // ResetAndInitNamespace implements Resetter.ResetAndInitNamespace(). Documentation is on the
 // interface.
 func (r *ControllerResetter) ResetAndInitNamespace(namespace string, testEnv *helpers.TestEnvironment, t FullGinkgoTInterface) {
 	rescueSSHClient := &sshmock.Client{}
 	// Register Testify helpers so failed expectations are reported against this test instance.
->>>>>>> ec75c1b8
 	rescueSSHClient.Test(t)
 
 	osSSHClientAfterInstallImage := &sshmock.Client{}
