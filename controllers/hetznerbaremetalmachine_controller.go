/*
Copyright 2022 The Kubernetes Authors.

Licensed under the Apache License, Version 2.0 (the "License");
you may not use this file except in compliance with the License.
You may obtain a copy of the License at

    http://www.apache.org/licenses/LICENSE-2.0

Unless required by applicable law or agreed to in writing, software
distributed under the License is distributed on an "AS IS" BASIS,
WITHOUT WARRANTIES OR CONDITIONS OF ANY KIND, either express or implied.
See the License for the specific language governing permissions and
limitations under the License.
*/

package controllers

import (
	"context"
	"errors"
	"fmt"
	"time"

	"github.com/go-logr/logr"
	apierrors "k8s.io/apimachinery/pkg/api/errors"
	metav1 "k8s.io/apimachinery/pkg/apis/meta/v1"
	"k8s.io/apimachinery/pkg/types"
	"k8s.io/klog/v2"
	clusterv1 "sigs.k8s.io/cluster-api/api/core/v1beta2"
	"sigs.k8s.io/cluster-api/util"
	"sigs.k8s.io/cluster-api/util/annotations"
	"sigs.k8s.io/cluster-api/util/predicates"
	ctrl "sigs.k8s.io/controller-runtime"
	"sigs.k8s.io/controller-runtime/pkg/builder"
	"sigs.k8s.io/controller-runtime/pkg/client"
	"sigs.k8s.io/controller-runtime/pkg/controller"
	"sigs.k8s.io/controller-runtime/pkg/controller/controllerutil"
	"sigs.k8s.io/controller-runtime/pkg/handler"
	"sigs.k8s.io/controller-runtime/pkg/reconcile"

	infrav1 "github.com/syself/cluster-api-provider-hetzner/api/v1beta2"
	"github.com/syself/cluster-api-provider-hetzner/pkg/conditions"
	"github.com/syself/cluster-api-provider-hetzner/pkg/scope"
	secretutil "github.com/syself/cluster-api-provider-hetzner/pkg/secrets"
	"github.com/syself/cluster-api-provider-hetzner/pkg/services/baremetal/baremetal"
	hcloudclient "github.com/syself/cluster-api-provider-hetzner/pkg/services/hcloud/client"
)

// HetznerBareMetalMachineReconciler reconciles a HetznerBareMetalMachine object.
type HetznerBareMetalMachineReconciler struct {
	client.Client
	APIReader           client.Reader
	RateLimitWaitTime   time.Duration
	HCloudClientFactory hcloudclient.Factory
	WatchFilterValue    string

	// Reconcile only this namespace. Only needed for testing
	Namespace string
}

//+kubebuilder:rbac:groups=infrastructure.cluster.x-k8s.io,resources=hetznerbaremetalmachines,verbs=get;list;watch;create;update;patch;delete
//+kubebuilder:rbac:groups=infrastructure.cluster.x-k8s.io,resources=hetznerbaremetalmachines/status,verbs=get;update;patch
//+kubebuilder:rbac:groups=infrastructure.cluster.x-k8s.io,resources=hetznerbaremetalmachines/finalizers,verbs=update

// Reconcile implements the reconcilement of HetznerBareMetalMachine objects.
func (r *HetznerBareMetalMachineReconciler) Reconcile(ctx context.Context, req reconcile.Request) (res reconcile.Result, reterr error) {
	log := ctrl.LoggerFrom(ctx)

	if r.Namespace != "" && req.Namespace != r.Namespace {
		// Just for testing, skip reconciling objects from finished tests.
		return ctrl.Result{}, nil
	}

	// Fetch the Hetzner bare metal instance.
	hbmMachine := &infrav1.HetznerBareMetalMachine{}
	err := r.Get(ctx, req.NamespacedName, hbmMachine)
	if err != nil {
		return reconcile.Result{}, client.IgnoreNotFound(err)
	}

	log = log.WithValues("HetznerBareMetalMachine", klog.KObj(hbmMachine))

	// Fetch the Machine.
	capiMachine, err := util.GetOwnerMachine(ctx, r.Client, hbmMachine.ObjectMeta)
	if err != nil {
		return reconcile.Result{}, fmt.Errorf("failed to get owner machine. BareMetalMachine.ObjectMeta.OwnerReferences %v: %w",
			hbmMachine.ObjectMeta.OwnerReferences, err)
	}
	if capiMachine == nil {
		log.Info("Machine Controller has not yet set OwnerRef")
		return reconcile.Result{}, nil
	}

	log = log.WithValues("Machine", klog.KObj(capiMachine))

	// Fetch the Cluster.
	cluster, err := util.GetClusterFromMetadata(ctx, r.Client, capiMachine.ObjectMeta)
	if err != nil {
		log.Info("Machine is missing cluster label or cluster does not exist")
		return reconcile.Result{}, nil
	}

	if annotations.IsPaused(cluster, hbmMachine) {
		log.Info("HetznerBareMetalMachine or linked Cluster is marked as paused. Won't reconcile")
		return reconcile.Result{}, nil
	}

	log = log.WithValues("Cluster", klog.KObj(cluster))

	hetznerCluster := &infrav1.HetznerCluster{}

	hetznerClusterName := client.ObjectKey{
		Namespace: hbmMachine.Namespace,
		Name:      cluster.Spec.InfrastructureRef.Name,
	}
	if err := r.Client.Get(ctx, hetznerClusterName, hetznerCluster); err != nil {
		return reconcile.Result{}, nil
	}

	log = log.WithValues("HetznerCluster", klog.KObj(hetznerCluster))
	ctx = ctrl.LoggerInto(ctx, log)

	// Create the scope.
	secretManager := secretutil.NewSecretManager(log, r.Client, r.APIReader)
	hcloudToken, _, err := getAndValidateHCloudToken(ctx, req.Namespace, hetznerCluster, secretManager)
	if err != nil {
		return hcloudTokenErrorResult(ctx, err, hbmMachine, infrav1.HCloudTokenAvailableCondition, r.Client)
	}

	hcc := r.HCloudClientFactory.NewClient(hcloudToken)

	// Create the scope.
	machineScope, err := scope.NewBareMetalMachineScope(scope.BareMetalMachineScopeParams{
		Client:           r.Client,
		Logger:           log,
		Machine:          capiMachine,
		BareMetalMachine: hbmMachine,
		HetznerCluster:   hetznerCluster,
		HCloudClient:     hcc,
	})
	if err != nil {
		return reconcile.Result{}, fmt.Errorf("failed to create scope: %w", err)
	}

	// Always close the scope when exiting this function so we can persist any HetznerBareMetalMachine changes.
	defer func() {
		if reterr != nil && errors.Is(reterr, hcloudclient.ErrUnauthorized) {
			conditions.MarkFalse(hbmMachine, infrav1.HCloudTokenAvailableCondition, infrav1.HCloudCredentialsInvalidReason, clusterv1.ConditionSeverityError, "wrong hcloud token")
		} else {
			conditions.MarkTrue(hbmMachine, infrav1.HCloudTokenAvailableCondition)
		}

		conditions.SetSummary(hbmMachine)

		if err := machineScope.Close(ctx); err != nil {
			res = reconcile.Result{}
			reterr = errors.Join(reterr, err)
		}
	}()

	// check whether rate limit has been reached and if so, then wait.
	if wait := reconcileRateLimit(hbmMachine, r.RateLimitWaitTime); wait {
		return ctrl.Result{RequeueAfter: 30 * time.Second}, nil
	}

	if !hbmMachine.ObjectMeta.DeletionTimestamp.IsZero() {
		return r.reconcileDelete(ctx, machineScope)
	}

<<<<<<< HEAD
	remediateConditionOfHbmm := conditions.Get(hbmMachine, infrav1.RemediationSucceededCondition)
	if remediateConditionOfHbmm != nil && remediateConditionOfHbmm.Status == metav1.ConditionFalse {
=======
	deleteConditionOfHbmm := conditions.Get(hbmMachine, infrav1.DeleteMachineSucceededCondition)
	if deleteConditionOfHbmm != nil && deleteConditionOfHbmm.Status == corev1.ConditionFalse {
>>>>>>> e8221a72
		// The hbmm will be deleted. Do not reconcile it.
		log.Info("hbmm has DeleteMachineSucceededCondition=False. Waiting for deletion")
		return reconcile.Result{}, nil
	}

	return r.reconcileNormal(ctx, machineScope)
}

func (r *HetznerBareMetalMachineReconciler) reconcileDelete(ctx context.Context, machineScope *scope.BareMetalMachineScope) (reconcile.Result, error) {
	// delete servers
	result, err := baremetal.NewService(machineScope).Delete(ctx)
	if err != nil {
		var requeueError *scope.RequeueAfterError
		if ok := errors.As(err, &requeueError); ok {
			return reconcile.Result{Requeue: true, RequeueAfter: requeueError.GetRequeueAfter()}, nil
		}
		return reconcile.Result{}, fmt.Errorf("failed to delete servers for HetznerBareMetalMachine %s/%s: %w",
			machineScope.BareMetalMachine.Namespace, machineScope.BareMetalMachine.Name, err)
	}
	emptyResult := reconcile.Result{}
	if result != emptyResult {
		return result, nil
	}
	// Machine is deleted so remove the finalizer.
	controllerutil.RemoveFinalizer(machineScope.BareMetalMachine, infrav1.HetznerBareMetalMachineFinalizer)
	controllerutil.RemoveFinalizer(machineScope.BareMetalMachine, infrav1.DeprecatedBareMetalMachineFinalizer)

	return result, nil
}

func (r *HetznerBareMetalMachineReconciler) reconcileNormal(ctx context.Context, machineScope *scope.BareMetalMachineScope) (reconcile.Result, error) {
	// If the HetznerBareMetalMachine doesn't have our finalizer, add it.
	controllerutil.AddFinalizer(machineScope.BareMetalMachine, infrav1.HetznerBareMetalMachineFinalizer)
	controllerutil.RemoveFinalizer(machineScope.BareMetalMachine, infrav1.DeprecatedBareMetalMachineFinalizer)

	// Register the finalizer immediately to avoid orphaning HetznerBareMetal resources on delete
	if err := machineScope.PatchObject(ctx); err != nil {
		return reconcile.Result{}, err
	}

	// reconcile server
	result, err := baremetal.NewService(machineScope).Reconcile(ctx)
	if err != nil {
		return reconcile.Result{}, fmt.Errorf("failed to reconcile server for HetznerBareMetalMachine %s/%s: %w",
			machineScope.BareMetalMachine.Namespace, machineScope.BareMetalMachine.Name, err)
	}

	return result, nil
}

// SetupWithManager sets up the controller with the Manager.
func (r *HetznerBareMetalMachineReconciler) SetupWithManager(ctx context.Context, mgr ctrl.Manager, options controller.Options) error {
	log := ctrl.LoggerFrom(ctx)

	clusterToObjectFunc, err := util.ClusterToTypedObjectsMapper(r.Client, &infrav1.HetznerBareMetalMachineList{}, mgr.GetScheme())
	if err != nil {
		return fmt.Errorf("failed to create mapper for Cluster to BareMetalMachines: %w", err)
	}
	err = ctrl.NewControllerManagedBy(mgr).
		WithOptions(options).
		For(&infrav1.HetznerBareMetalMachine{}).
		WithEventFilter(predicates.ResourceNotPausedAndHasFilterLabel(mgr.GetScheme(), log, r.WatchFilterValue)).
		Watches(
			&clusterv1.Machine{},
			handler.EnqueueRequestsFromMapFunc(util.MachineToInfrastructureMapFunc(infrav1.GroupVersion.WithKind("HetznerBareMetalMachine"))),
		).
		Watches(
			&infrav1.HetznerCluster{},
			handler.EnqueueRequestsFromMapFunc(r.HetznerClusterToBareMetalMachines(ctx, log)),
		).
		Watches(
			&clusterv1.Cluster{},
			handler.EnqueueRequestsFromMapFunc(r.ClusterToBareMetalMachines(ctx, log)),
		).
		Watches(
			&infrav1.HetznerBareMetalHost{},
			handler.EnqueueRequestsFromMapFunc(BareMetalHostToBareMetalMachines(r.Client, log)),
		).
		Watches(
			&clusterv1.Cluster{},
			handler.EnqueueRequestsFromMapFunc(clusterToObjectFunc),
			builder.WithPredicates(predicates.ClusterPausedTransitionsOrInfrastructureProvisioned(mgr.GetScheme(), log)),
		).
		Complete(r)
	if err != nil {
		return fmt.Errorf("error creating controller: %w", err)
	}

	return nil
}

// HetznerClusterToBareMetalMachines is a handler.ToRequestsFunc to be used to enqeue requests for reconciliation
// of BareMetalMachines.
func (r *HetznerBareMetalMachineReconciler) HetznerClusterToBareMetalMachines(ctx context.Context, log logr.Logger) handler.MapFunc {
	return func(_ context.Context, o client.Object) []reconcile.Request {
		result := []reconcile.Request{}

		c, ok := o.(*infrav1.HetznerCluster)
		if !ok {
			log.Error(fmt.Errorf("expected a HetznerCluster but got a %T", o),
				"failed to get BareMetalMachine for HetznerCluster")
			return nil
		}

		log := log.WithValues("objectMapper", "hetznerClusterToBareMetalMachine", "namespace", c.Namespace, "hetznerCluster", c.Name)

		// Don't handle deleted HetznerCluster
		if !c.ObjectMeta.DeletionTimestamp.IsZero() {
			return nil
		}

		cluster, err := util.GetOwnerCluster(ctx, r.Client, c.ObjectMeta)
		switch {
		case apierrors.IsNotFound(err) || cluster == nil:
			log.V(1).Info("Cluster for HetznerCluster not found, skipping mapping")
			return result
		case err != nil:
			log.Error(err, "failed to get owning cluster, skipping mapping")
			return result
		}

		labels := map[string]string{clusterv1.ClusterNameLabel: cluster.Name}
		machineList := &clusterv1.MachineList{}
		if err := r.List(ctx, machineList, client.InNamespace(c.Namespace), client.MatchingLabels(labels)); err != nil {
			log.Error(err, "failed to list Machines, skipping mapping")
			return nil
		}
		for _, m := range machineList.Items {
			infraRef := m.Spec.InfrastructureRef
			if !infraRef.IsDefined() {
				continue
			}
			if infraRef.Kind != "HetznerBareMetalMachine" || infraRef.APIGroup != infrav1.GroupVersion.Group {
				continue
			}
			if infraRef.Name == "" {
				continue
			}

			name := client.ObjectKey{Namespace: m.Namespace, Name: infraRef.Name}

			result = append(result, reconcile.Request{NamespacedName: name})
		}

		return result
	}
}

// ClusterToBareMetalMachines is a handler.ToRequestsFunc to be used to enqeue
// requests for reconciliation of BareMetalMachines.
func (r *HetznerBareMetalMachineReconciler) ClusterToBareMetalMachines(ctx context.Context, log logr.Logger) handler.MapFunc {
	return func(_ context.Context, obj client.Object) []reconcile.Request {
		result := []reconcile.Request{}
		c, ok := obj.(*clusterv1.Cluster)

		if !ok {
			log.Error(fmt.Errorf("expected a Cluster but got a %T", obj),
				"failed to get BareMetalMachine for Cluster")
			return nil
		}

		labels := map[string]string{clusterv1.ClusterNameLabel: c.Name}
		capiMachineList := &clusterv1.MachineList{}
		if err := r.Client.List(ctx, capiMachineList, client.InNamespace(c.Namespace),
			client.MatchingLabels(labels),
		); err != nil {
			log.Error(err, "failed to list BareMetalMachines")
			return nil
		}
		for _, m := range capiMachineList.Items {
			infraRef := m.Spec.InfrastructureRef
			if !infraRef.IsDefined() || infraRef.Name == "" {
				continue
			}
			name := client.ObjectKey{Namespace: m.Namespace, Name: infraRef.Name}
			result = append(result, reconcile.Request{NamespacedName: name})
		}

		return result
	}
}

// BareMetalHostToBareMetalMachines will return a reconcile request for a BareMetalMachine if the event is for a
// BareMetalHost and that BareMetalHost references a BareMetalMachine.
func BareMetalHostToBareMetalMachines(c client.Client, log logr.Logger) handler.MapFunc {
	return func(ctx context.Context, obj client.Object) []reconcile.Request {
		host, ok := obj.(*infrav1.HetznerBareMetalHost)
		if !ok {
			log.Error(fmt.Errorf("expected a BareMetalHost but got a %T", obj),
				"failed to get BareMetalMachine for BareMetalHost")
			return nil
		}

		// If this host has a consumerRef (hbmm), then reconcile the corresponding hbmm.
		if host.Spec.ConsumerRef != nil {
			return []reconcile.Request{
				{
					NamespacedName: types.NamespacedName{
						Name:      host.Spec.ConsumerRef.Name,
						Namespace: host.Spec.ConsumerRef.Namespace,
					},
				},
			}
		}

		if host.Spec.Status.ErrorType != "" {
			return []reconcile.Request{}
		}

		// We have a free host. Trigger a matching HetznerBareMetalMachine to be reconciled.
		hbmmList := infrav1.HetznerBareMetalMachineList{}
		err := c.List(ctx, &hbmmList, client.InNamespace(host.Namespace))
		if err != nil {
			log.Error(err, "failed to list HetznerBareMetalMachines")
			return []reconcile.Request{}
		}

		// Search for a machines which would like to use this host.
		var found []reconcile.Request
		for i := range hbmmList.Items {
			hbmm := &hbmmList.Items[i]

			// Skip if the hbmm is already in use.
			if hbmm.HasHostAnnotation() {
				continue
			}

			hosts := []infrav1.HetznerBareMetalHost{*host}
			chosenHost, _, err := baremetal.ChooseHost(hbmm, hosts)
			if err != nil {
				log.Error(err, "failed to choose host for HetznerBareMetalMachine")
				continue
			}

			// this hbmm does not match the host
			if chosenHost == nil {
				continue
			}

			// We found a matching hbmm for the free host. Trigger Reconcile for the hbmm.
			found = append(found, reconcile.Request{
				NamespacedName: types.NamespacedName{
					Name:      hbmm.Name,
					Namespace: hbmm.Namespace,
				},
			})
		}
		return found
	}
}<|MERGE_RESOLUTION|>--- conflicted
+++ resolved
@@ -168,13 +168,8 @@
 		return r.reconcileDelete(ctx, machineScope)
 	}
 
-<<<<<<< HEAD
-	remediateConditionOfHbmm := conditions.Get(hbmMachine, infrav1.RemediationSucceededCondition)
-	if remediateConditionOfHbmm != nil && remediateConditionOfHbmm.Status == metav1.ConditionFalse {
-=======
 	deleteConditionOfHbmm := conditions.Get(hbmMachine, infrav1.DeleteMachineSucceededCondition)
 	if deleteConditionOfHbmm != nil && deleteConditionOfHbmm.Status == corev1.ConditionFalse {
->>>>>>> e8221a72
 		// The hbmm will be deleted. Do not reconcile it.
 		log.Info("hbmm has DeleteMachineSucceededCondition=False. Waiting for deletion")
 		return reconcile.Result{}, nil
