module github.com/syself/cluster-api-provider-hetzner

go 1.24.5

require (
	github.com/blang/semver/v4 v4.0.0
	github.com/bramvdbogaerde/go-scp v1.5.0
	github.com/go-logr/logr v1.4.3
	github.com/go-logr/zapr v1.3.0
	github.com/google/go-cmp v0.7.0
	github.com/guettli/check-conditions v0.0.20
	github.com/hetznercloud/hcloud-go/v2 v2.22.0
	github.com/mitchellh/copystructure v1.2.0
	github.com/onsi/ginkgo/v2 v2.23.4
	github.com/onsi/gomega v1.38.0
	github.com/prometheus/common v0.65.0
	github.com/spf13/pflag v1.0.7
	github.com/stoewer/go-strcase v1.3.1
	github.com/stretchr/testify v1.10.0
	github.com/syself/hrobot-go v0.2.7
	go.uber.org/zap v1.27.0
	golang.org/x/crypto v0.40.0
	golang.org/x/exp v0.0.0-20250718183923-645b1fa84792
	golang.org/x/mod v0.26.0
	k8s.io/api v0.32.7
	k8s.io/apimachinery v0.32.7
	k8s.io/apiserver v0.32.7
	k8s.io/client-go v0.32.7
	k8s.io/klog/v2 v2.130.1
	k8s.io/kubectl v0.32.7
	k8s.io/utils v0.0.0-20250604170112-4c0f3b243397
	sigs.k8s.io/cluster-api v1.10.4
	sigs.k8s.io/cluster-api/test v1.10.4
	sigs.k8s.io/controller-runtime v0.20.4
	sigs.k8s.io/kind v0.29.0
)

require (
	al.essio.dev/pkg/shellescape v1.5.1 // indirect
	cel.dev/expr v0.18.0 // indirect
	dario.cat/mergo v1.0.1 // indirect
	github.com/BurntSushi/toml v1.4.0 // indirect
	github.com/MakeNowJust/heredoc v1.0.0 // indirect
	github.com/Masterminds/goutils v1.1.1 // indirect
	github.com/Masterminds/semver/v3 v3.3.0 // indirect
	github.com/Masterminds/sprig/v3 v3.3.0 // indirect
	github.com/Microsoft/go-winio v0.5.0 // indirect
	github.com/ProtonMail/go-crypto v0.0.0-20230217124315-7d5c6f04bbb8 // indirect
	github.com/adrg/xdg v0.5.3 // indirect
	github.com/antlr4-go/antlr/v4 v4.13.0 // indirect
	github.com/asaskevich/govalidator v0.0.0-20190424111038-f61b66f89f4a // indirect
	github.com/beorn7/perks v1.0.1 // indirect
	github.com/cenkalti/backoff/v4 v4.3.0 // indirect
	github.com/cespare/xxhash/v2 v2.3.0 // indirect
	github.com/cloudflare/circl v1.6.1 // indirect
	github.com/davecgh/go-spew v1.1.2-0.20180830191138-d8f796af33cc // indirect
	github.com/distribution/reference v0.6.0 // indirect
	github.com/docker/docker v28.0.2+incompatible // indirect
	github.com/docker/go-connections v0.5.0 // indirect
	github.com/docker/go-units v0.4.0 // indirect
	github.com/drone/envsubst/v2 v2.0.0-20210730161058-179042472c46 // indirect
	github.com/emicklei/go-restful/v3 v3.12.2 // indirect
	github.com/evanphx/json-patch/v5 v5.9.11 // indirect
	github.com/fatih/color v1.18.0 // indirect
	github.com/felixge/httpsnoop v1.0.4 // indirect
	github.com/fsnotify/fsnotify v1.8.0 // indirect
	github.com/fxamacker/cbor/v2 v2.7.0 // indirect
	github.com/go-logr/stdr v1.2.2 // indirect
	github.com/go-openapi/jsonpointer v0.21.0 // indirect
	github.com/go-openapi/jsonreference v0.20.2 // indirect
	github.com/go-openapi/swag v0.23.0 // indirect
	github.com/go-task/slim-sprig/v3 v3.0.0 // indirect
	github.com/go-viper/mapstructure/v2 v2.3.0 // indirect
	github.com/gobuffalo/flect v1.0.3 // indirect
	github.com/gogo/protobuf v1.3.2 // indirect
	github.com/golang/protobuf v1.5.4 // indirect
<<<<<<< HEAD
	github.com/google/btree v1.1.3 // indirect
	github.com/google/cel-go v0.22.0 // indirect
	github.com/google/gnostic-models v0.6.9 // indirect
	github.com/google/go-cmp v0.7.0 // indirect
=======
	github.com/google/cel-go v0.17.8 // indirect
	github.com/google/gnostic-models v0.6.8 // indirect
>>>>>>> a53c6da7
	github.com/google/go-github/v53 v53.2.0 // indirect
	github.com/google/go-querystring v1.1.0 // indirect
	github.com/google/gofuzz v1.2.0 // indirect
	github.com/google/pprof v0.0.0-20250403155104-27863c87afa6 // indirect
	github.com/google/uuid v1.6.0 // indirect
	github.com/grpc-ecosystem/grpc-gateway/v2 v2.24.0 // indirect
	github.com/huandu/xstrings v1.5.0 // indirect
	github.com/inconshreveable/mousetrap v1.1.0 // indirect
	github.com/josharian/intern v1.0.0 // indirect
	github.com/json-iterator/go v1.1.12 // indirect
	github.com/mailru/easyjson v0.7.7 // indirect
	github.com/mattn/go-colorable v0.1.13 // indirect
	github.com/mattn/go-isatty v0.0.20 // indirect
	github.com/mattn/go-runewidth v0.0.14 // indirect
	github.com/mitchellh/reflectwalk v1.0.2 // indirect
	github.com/moby/docker-image-spec v1.3.1 // indirect
	github.com/modern-go/concurrent v0.0.0-20180306012644-bacd9c7ef1dd // indirect
	github.com/modern-go/reflect2 v1.0.2 // indirect
	github.com/munnerz/goautoneg v0.0.0-20191010083416-a7dc8b61c822 // indirect
	github.com/olekukonko/tablewriter v0.0.5 // indirect
	github.com/opencontainers/go-digest v1.0.0 // indirect
	github.com/opencontainers/image-spec v1.0.2 // indirect
	github.com/pelletier/go-toml v1.9.5 // indirect
	github.com/pelletier/go-toml/v2 v2.2.3 // indirect
	github.com/pkg/errors v0.9.1 // indirect
	github.com/pmezard/go-difflib v1.0.1-0.20181226105442-5d4384ee4fb2 // indirect
	github.com/prometheus/client_golang v1.22.0 // indirect
	github.com/prometheus/client_model v0.6.2 // indirect
	github.com/prometheus/procfs v0.15.1 // indirect
	github.com/rivo/uniseg v0.4.2 // indirect
	github.com/sagikazarmark/locafero v0.7.0 // indirect
	github.com/shopspring/decimal v1.4.0 // indirect
	github.com/sourcegraph/conc v0.3.0 // indirect
	github.com/spf13/afero v1.12.0 // indirect
	github.com/spf13/cast v1.7.1 // indirect
	github.com/spf13/cobra v1.9.1 // indirect
	github.com/spf13/viper v1.20.0 // indirect
	github.com/stretchr/objx v0.5.2 // indirect
	github.com/subosito/gotenv v1.6.0 // indirect
	github.com/valyala/fastjson v1.6.4 // indirect
	github.com/x448/float16 v0.8.4 // indirect
	go.opentelemetry.io/auto/sdk v1.1.0 // indirect
	go.opentelemetry.io/contrib/instrumentation/net/http/otelhttp v0.58.0 // indirect
	go.opentelemetry.io/otel v1.33.0 // indirect
	go.opentelemetry.io/otel/exporters/otlp/otlptrace v1.33.0 // indirect
	go.opentelemetry.io/otel/exporters/otlp/otlptrace/otlptracegrpc v1.33.0 // indirect
	go.opentelemetry.io/otel/metric v1.33.0 // indirect
	go.opentelemetry.io/otel/sdk v1.33.0 // indirect
	go.opentelemetry.io/otel/trace v1.33.0 // indirect
	go.opentelemetry.io/proto/otlp v1.4.0 // indirect
	go.uber.org/automaxprocs v1.6.0 // indirect
	go.uber.org/multierr v1.11.0 // indirect
	golang.org/x/net v0.42.0 // indirect
	golang.org/x/oauth2 v0.30.0 // indirect
	golang.org/x/sync v0.16.0 // indirect
	golang.org/x/sys v0.34.0 // indirect
	golang.org/x/term v0.33.0 // indirect
	golang.org/x/text v0.27.0 // indirect
	golang.org/x/time v0.9.0 // indirect
	golang.org/x/tools v0.35.0 // indirect
	gomodules.xyz/jsonpatch/v2 v2.5.0 // indirect
	google.golang.org/genproto/googleapis/api v0.0.0-20241209162323-e6fa225c2576 // indirect
	google.golang.org/genproto/googleapis/rpc v0.0.0-20241223144023-3abc09e42ca8 // indirect
	google.golang.org/grpc v1.68.1 // indirect
	google.golang.org/protobuf v1.36.6 // indirect
	gopkg.in/evanphx/json-patch.v4 v4.12.0 // indirect
	gopkg.in/inf.v0 v0.9.1 // indirect
	gopkg.in/yaml.v3 v3.0.1 // indirect
	k8s.io/apiextensions-apiserver v0.32.7 // indirect
	k8s.io/cluster-bootstrap v0.32.3 // indirect
	k8s.io/component-base v0.32.7 // indirect
	k8s.io/kube-openapi v0.0.0-20250318190949-c8a335a9a2ff // indirect
	sigs.k8s.io/apiserver-network-proxy/konnectivity-client v0.31.2 // indirect
	sigs.k8s.io/json v0.0.0-20241010143419-9aa6b5e7a4b3 // indirect
	sigs.k8s.io/randfill v1.0.0 // indirect
	sigs.k8s.io/structured-merge-diff/v4 v4.6.0 // indirect
	sigs.k8s.io/yaml v1.4.0 // indirect
)<|MERGE_RESOLUTION|>--- conflicted
+++ resolved
@@ -74,15 +74,9 @@
 	github.com/gobuffalo/flect v1.0.3 // indirect
 	github.com/gogo/protobuf v1.3.2 // indirect
 	github.com/golang/protobuf v1.5.4 // indirect
-<<<<<<< HEAD
 	github.com/google/btree v1.1.3 // indirect
 	github.com/google/cel-go v0.22.0 // indirect
 	github.com/google/gnostic-models v0.6.9 // indirect
-	github.com/google/go-cmp v0.7.0 // indirect
-=======
-	github.com/google/cel-go v0.17.8 // indirect
-	github.com/google/gnostic-models v0.6.8 // indirect
->>>>>>> a53c6da7
 	github.com/google/go-github/v53 v53.2.0 // indirect
 	github.com/google/go-querystring v1.1.0 // indirect
 	github.com/google/gofuzz v1.2.0 // indirect
