/*
Copyright 2021 The Kubernetes Authors.

Licensed under the Apache License, Version 2.0 (the "License");
you may not use this file except in compliance with the License.
You may obtain a copy of the License at

    http://www.apache.org/licenses/LICENSE-2.0

Unless required by applicable law or agreed to in writing, software
distributed under the License is distributed on an "AS IS" BASIS,
WITHOUT WARRANTIES OR CONDITIONS OF ANY KIND, either express or implied.
See the License for the specific language governing permissions and
limitations under the License.
*/

package v1beta1

import (
	"github.com/hetznercloud/hcloud-go/v2/hcloud"
)

// LoadBalancerAlgorithmType defines the Algorithm type.
// +kubebuilder:validation:Enum=round_robin;least_connections
type LoadBalancerAlgorithmType string

const (

	// LoadBalancerAlgorithmTypeRoundRobin default for the Kubernetes Api Server load balancer.
	LoadBalancerAlgorithmTypeRoundRobin = LoadBalancerAlgorithmType("round_robin")

	// LoadBalancerAlgorithmTypeLeastConnections default for load balancer.
	LoadBalancerAlgorithmTypeLeastConnections = LoadBalancerAlgorithmType("least_connections")
)

// LoadBalancerTargetType defines the target type.
// +kubebuilder:validation:Enum=server;ip
type LoadBalancerTargetType string

const (

	// LoadBalancerTargetTypeServer default for the Kubernetes Api Server load balancer.
	LoadBalancerTargetTypeServer = LoadBalancerTargetType("server")

	// LoadBalancerTargetTypeIP default for load balancer.
	LoadBalancerTargetTypeIP = LoadBalancerTargetType("ip")
)

// HCloudAlgorithmType converts LoadBalancerAlgorithmType to hcloud type.
func (algorithmType *LoadBalancerAlgorithmType) HCloudAlgorithmType() hcloud.LoadBalancerAlgorithmType {
	switch *algorithmType {
	case LoadBalancerAlgorithmTypeLeastConnections:
		return hcloud.LoadBalancerAlgorithmTypeLeastConnections
	case LoadBalancerAlgorithmTypeRoundRobin:
		return hcloud.LoadBalancerAlgorithmTypeRoundRobin
	}
	return hcloud.LoadBalancerAlgorithmType("")
}

// HetznerSSHKeys defines the global cluster-wide SSHKeys for HetznerCluster. It serves as the default for machines as well.
type HetznerSSHKeys struct {
	// Hcloud defines the SSH keys used for hcloud.
	// +optional
	HCloud []SSHKey `json:"hcloud,omitempty"`
	// RobotRescueSecretRef defines the reference to the secret where the SSH key for the rescue system is stored.
	RobotRescueSecretRef SSHSecretRef `json:"robotRescueSecretRef,omitempty"`
}

// SSHKey defines the SSHKey for HCloud.
type SSHKey struct {
	// Name defines the name of the SSH key.
	// +kubebuilder:validation:MinLength=1
	Name string `json:"name"`
	// Fingerprint defines the fingerprint of the SSH key - added by the controller.
	// +optional
	Fingerprint string `json:"fingerprint,omitempty"`
}

// HCloudMachineType defines the HCloud Machine type.
type HCloudMachineType string

// ResourceLifecycle configures the lifecycle of a resource.
type ResourceLifecycle string

// HCloudPlacementGroupSpec defines a PlacementGroup.
type HCloudPlacementGroupSpec struct {
	// +kubebuilder:validation:MinLength=1
	Name string `json:"name"`
	// +kubebuilder:validation:Enum=spread
	// +kubebuilder:default=spread
	Type string `json:"type,omitempty"`
}

// HCloudPlacementGroupStatus returns the status of a Placementgroup.
type HCloudPlacementGroupStatus struct {
	ID     int64   `json:"id,omitempty"`
	Server []int64 `json:"servers,omitempty"`
	Name   string  `json:"name,omitempty"`
	Type   string  `json:"type,omitempty"`
}

// HetznerSecretRef defines all the names of the secret and the relevant keys needed to access Hetzner API.
type HetznerSecretRef struct {
	// Name defines the name of the secret.
	// +kubebuilder:default=hetzner
	Name string `json:"name"`
	// Key defines the keys that are used in the secret.
	// Need to specify either HCloudToken or both HetznerRobotUser and HetznerRobotPassword.
	Key HetznerSecretKeyRef `json:"key"`
}

// HetznerSecretKeyRef defines the key name of the HetznerSecret.
// Need to specify either HCloudToken or both HetznerRobotUser and HetznerRobotPassword.
type HetznerSecretKeyRef struct {
	// HCloudToken defines the name of the key where the token for the Hetzner Cloud API is stored.
	// +optional
	// +kubebuilder:default=hcloud-token
	HCloudToken string `json:"hcloudToken"`
	// HetznerRobotUser defines the name of the key where the username for the Hetzner Robot API is stored.
	// +optional
	// +kubebuilder:default=hetzner-robot-user
	HetznerRobotUser string `json:"hetznerRobotUser"`
	// HetznerRobotPassword defines the name of the key where the password for the Hetzner Robot API is stored.
	// +optional
	// +kubebuilder:default=hetzner-robot-password
	HetznerRobotPassword string `json:"hetznerRobotPassword"`
	// SSHKey defines the name of the ssh key.
	// +optional
	// +kubebuilder:default=hcloud-ssh-key-name
	SSHKey string `json:"sshKey"`
}

// PublicNetworkSpec contains specs about the public network spec of an HCloud server.
type PublicNetworkSpec struct {
	// EnableIPv4 defines whether server has IPv4 address enabled.
	// As Hetzner load balancers require an IPv4 address, this setting will be ignored and set to true if there is no private net.
	// +optional
	// +kubebuilder:default=true
	EnableIPv4 bool `json:"enableIPv4"`
	// EnableIPv6 defines whether server has IPv6 addresses enabled.
	// +optional
	// +kubebuilder:default=true
	EnableIPv6 bool `json:"enableIPv6"`
}

// LoadBalancerSpec defines the desired state of the Control Plane load balancer.
type LoadBalancerSpec struct {
	// Enabled specifies if a load balancer should be created.
	// +optional
	// +kubebuilder:default=true
	Enabled bool `json:"enabled"`

	// Name defines the name of the load balancer. It can be specified in order to use an existing load balancer.
	// +optional
	Name *string `json:"name,omitempty"`

	// Algorithm defines the type of load balancer algorithm. It could be round_robin or least_connection. The default value is "round_robin".
	// +optional
	// +kubebuilder:validation:Enum=round_robin;least_connections
	// +kubebuilder:default=round_robin
	Algorithm LoadBalancerAlgorithmType `json:"algorithm,omitempty"`

	// Type defines the type of load balancer. It could be one of lb11, lb21, or lb31.
	// +optional
	// +kubebuilder:validation:Enum=lb11;lb21;lb31
	// +kubebuilder:default=lb11
	Type string `json:"type,omitempty"`

	// Port defines the API Server port. It must be a valid port range (1-65535). If omitted, the default value is 6443.
	// +optional
	// +kubebuilder:validation:Minimum=1
	// +kubebuilder:validation:Maximum=65535
	// +kubebuilder:default=6443
	Port int `json:"port,omitempty"`

	// ExtraServices defines how traffic will be routed from the load balancer to your target server.
	// +optional
	ExtraServices []LoadBalancerServiceSpec `json:"extraServices,omitempty"`

	// Region contains the name of the HCloud location where the load balancer is running.
	Region Region `json:"region,omitempty"`
}

// LoadBalancerServiceSpec defines a load balancer Target.
type LoadBalancerServiceSpec struct {
	// Protocol specifies the supported load balancer Protocol. It could be one of the https, http, or tcp.
	// +kubebuilder:validation:Enum=http;https;tcp
	Protocol string `json:"protocol,omitempty"`

	// ListenPort, i.e. source port, defines the incoming port open on the load balancer. It must be a valid port range (1-65535).
	// +kubebuilder:validation:Minimum=1
	// +kubebuilder:validation:Maximum=65535
	ListenPort int `json:"listenPort,omitempty"`

	// DestinationPort defines the port on the server. It must be a valid port range (1-65535).
	// +kubebuilder:validation:Minimum=1
	// +kubebuilder:validation:Maximum=65535
	DestinationPort int `json:"destinationPort,omitempty"`
}

// LoadBalancerStatus defines the observed state of the control plane load balancer.
type LoadBalancerStatus struct {
	ID         int64                `json:"id,omitempty"`
	IPv4       string               `json:"ipv4,omitempty"`
	IPv6       string               `json:"ipv6,omitempty"`
	InternalIP string               `json:"internalIP,omitempty"`
	Target     []LoadBalancerTarget `json:"targets,omitempty"`
	Protected  bool                 `json:"protected,omitempty"`
}

// LoadBalancerTarget defines the target of a load balancer.
type LoadBalancerTarget struct {
	Type     LoadBalancerTargetType `json:"type"`
	ServerID int64                  `json:"serverID,omitempty"`
	IP       string                 `json:"ip,omitempty"`
}

// HCloudNetworkSpec defines the desired state of the HCloud Private Network.
type HCloudNetworkSpec struct {
	// Enabled defines whether the network should be enabled or not.
	Enabled bool `json:"enabled"`

	// CIDRBlock defines the cidrBlock of the HCloud Network. If omitted, default "10.0.0.0/16" will be used.
	// +kubebuilder:default="10.0.0.0/16"
	// +optional
	CIDRBlock string `json:"cidrBlock,omitempty"`

	// SubnetCIDRBlock defines the cidrBlock for the subnet of the HCloud Network.
	// Note: A subnet is required.
	// +kubebuilder:default="10.0.0.0/24"
	// +optional
	SubnetCIDRBlock string `json:"subnetCidrBlock,omitempty"`

	// NetworkZone specifies the HCloud network zone of the private network.
	// The zones must be one of eu-central, us-east, or us-west. The default is eu-central.
	// +kubebuilder:validation:Enum=eu-central;us-east;us-west;ap-southeast
	// +kubebuilder:default=eu-central
	// +optional
	NetworkZone HCloudNetworkZone `json:"networkZone,omitempty"`
}

// NetworkStatus defines the observed state of the HCloud Private Network.
type NetworkStatus struct {
	ID              int64             `json:"id,omitempty"`
	Labels          map[string]string `json:"-"`
	AttachedServers []int64           `json:"attachedServers,omitempty"`
}

// Region is a Hetzner Location.
// +kubebuilder:validation:Enum=fsn1;hel1;nbg1;ash;hil;sin
type Region string

// HCloudNetworkZone describes the Network zone.
type HCloudNetworkZone string

// IsZero returns true if a private Network is set.
func (s *HCloudNetworkSpec) IsZero() bool {
	if s.CIDRBlock != "" {
		return false
	}
	if s.SubnetCIDRBlock != "" {
		return false
	}
	return true
}

// HCloudBootState defines the boot state of an HCloud server.
type HCloudBootState string

const (
	// HCloudBootStateUnset is the initial state when the boot state has not been set yet.
	HCloudBootStateUnset HCloudBootState = ""

	// HCloudBootStateInitializing indicates that the controller waits for PreRescueOS.
	// When it is available, then the rescue system gets enabled.
	HCloudBootStateInitializing HCloudBootState = "Initializing"

	// HCloudBootStateEnablingRescue indicates that the controller waits for the rescue system to be enabled. Then the server gets booted into the rescue system.
	HCloudBootStateEnablingRescue HCloudBootState = "EnablingRescue"

	// HCloudBootStateBootingToRescue indicates that the controller
	// waits for the rescue system to be reachable. Then it starts the image-url-command.
	HCloudBootStateBootingToRescue HCloudBootState = "BootingToRescue"

	// HCloudBootStateRunningImageCommand indicates the controller waits for the
<<<<<<< HEAD
	// image-url-command, and then switches BootState to BootToRealOS (no additional reboot gets
	// done).
	HCloudBootStateRunningImageCommand HCloudBootState = "RunningImageCommand"

	// HCloudBootStateBootToRealOS indicates that the server is booting the operating system.
	HCloudBootStateBootToRealOS HCloudBootState = "BootToRealOS"
=======
	// image-url-command, and then switches BootState to BootingToRealOS (no additional reboot gets
	// done).
	HCloudBootStateRunningImageCommand HCloudBootState = "RunningImageCommand"

	// HCloudBootStateBootingToRealOS indicates that the server is booting the operating system.
	HCloudBootStateBootingToRealOS HCloudBootState = "BootingToRealOS"
>>>>>>> e18620ff

	// HCloudBootStateOperatingSystemRunning indicates that the server is successfully running.
	HCloudBootStateOperatingSystemRunning HCloudBootState = "OperatingSystemRunning"
)<|MERGE_RESOLUTION|>--- conflicted
+++ resolved
@@ -283,21 +283,12 @@
 	HCloudBootStateBootingToRescue HCloudBootState = "BootingToRescue"
 
 	// HCloudBootStateRunningImageCommand indicates the controller waits for the
-<<<<<<< HEAD
-	// image-url-command, and then switches BootState to BootToRealOS (no additional reboot gets
-	// done).
-	HCloudBootStateRunningImageCommand HCloudBootState = "RunningImageCommand"
-
-	// HCloudBootStateBootToRealOS indicates that the server is booting the operating system.
-	HCloudBootStateBootToRealOS HCloudBootState = "BootToRealOS"
-=======
 	// image-url-command, and then switches BootState to BootingToRealOS (no additional reboot gets
 	// done).
 	HCloudBootStateRunningImageCommand HCloudBootState = "RunningImageCommand"
 
 	// HCloudBootStateBootingToRealOS indicates that the server is booting the operating system.
 	HCloudBootStateBootingToRealOS HCloudBootState = "BootingToRealOS"
->>>>>>> e18620ff
 
 	// HCloudBootStateOperatingSystemRunning indicates that the server is successfully running.
 	HCloudBootStateOperatingSystemRunning HCloudBootState = "OperatingSystemRunning"
