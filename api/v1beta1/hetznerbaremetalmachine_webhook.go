--- conflicted
+++ resolved
@@ -51,7 +51,6 @@
 
 var _ webhook.CustomValidator = &hetznerBareMetalMachineWebhook{}
 
-<<<<<<< HEAD
 // ValidateCreate implements webhook.CustomValidator so a webhook will be registered for the type.
 func (*hetznerBareMetalMachineWebhook) ValidateCreate(_ context.Context, obj runtime.Object) (admission.Warnings, error) {
 	r, ok := obj.(*HetznerBareMetalMachine)
@@ -59,19 +58,9 @@
 		return nil, fmt.Errorf("expected an HetznerBareMetalMachine object but got %T", r)
 	}
 
-	if r.Spec.SSHSpec.PortAfterCloudInit == 0 {
-		r.Spec.SSHSpec.PortAfterCloudInit = r.Spec.SSHSpec.PortAfterInstallImage
-	}
-
 	allErrs := validateHetznerBareMetalMachineSpecCreate(r.Spec)
 
 	return nil, aggregateObjErrors(r.GroupVersionKind().GroupKind(), r.Name, allErrs)
-=======
-// ValidateCreate implements webhook.Validator so a webhook will be registered for the type.
-func (bmMachine *HetznerBareMetalMachine) ValidateCreate() (admission.Warnings, error) {
-	allErrs := validateHetznerBareMetalMachineSpecCreate(bmMachine.Spec)
-	return nil, aggregateObjErrors(bmMachine.GroupVersionKind().GroupKind(), bmMachine.Name, allErrs)
->>>>>>> ec2a9d96
 }
 
 // ValidateUpdate implements webhook.CustomValidator so a webhook will be registered for the type.
