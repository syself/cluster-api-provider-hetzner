/*
Copyright 2021 The Kubernetes Authors.

Licensed under the Apache License, Version 2.0 (the "License");
you may not use this file except in compliance with the License.
You may obtain a copy of the License at

    http://www.apache.org/licenses/LICENSE-2.0

Unless required by applicable law or agreed to in writing, software
distributed under the License is distributed on an "AS IS" BASIS,
WITHOUT WARRANTIES OR CONDITIONS OF ANY KIND, either express or implied.
See the License for the specific language governing permissions and
limitations under the License.
*/

package v1beta1

import (
	"github.com/hetznercloud/hcloud-go/v2/hcloud"
	metav1 "k8s.io/apimachinery/pkg/apis/meta/v1"
	clusterv1 "sigs.k8s.io/cluster-api/api/v1beta1"
	capierrors "sigs.k8s.io/cluster-api/errors"
)

const (
	// HCloudMachineFinalizer allows ReconcileHCloudMachine to clean up HCloud
	// resources associated with HCloudMachine before removing it from the
	// apiserver.
	HCloudMachineFinalizer = "infrastructure.cluster.x-k8s.io/hcloudmachine"
	// DeprecatedHCloudMachineFinalizer contains the old string.
	// The controller will automatically update to the new string.
	DeprecatedHCloudMachineFinalizer = "hcloudmachine.infrastructure.cluster.x-k8s.io"
)

// HCloudMachineSpec defines the desired state of HCloudMachine.
type HCloudMachineSpec struct {
	// ProviderID is the unique identifier as specified by the cloud provider.
	// +optional
	ProviderID *string `json:"providerID,omitempty"`

	// Type is the HCloud Machine Type for this machine. It defines the desired server type of server in Hetzner's Cloud API. Example: cpx11.
	// +kubebuilder:validation:Enum=cpx11;cx21;cpx21;cx31;cpx31;cx41;cpx41;cx51;cpx51;ccx11;ccx12;ccx13;ccx21;ccx22;ccx23;ccx31;ccx32;ccx33;ccx41;ccx42;ccx43;ccx51;ccx52;ccx53;ccx62;ccx63;cax11;cax21;cax31;cax41;cx22;cx32;cx42;cx52
	Type HCloudMachineType `json:"type"`

	// ImageName is the reference to the Machine Image from which to create the machine instance.
	// It can reference an image uploaded to Hetzner API in two ways: either directly as the name of an image or as the label of an image.
	// +kubebuilder:validation:MinLength=1
	// +kubebuilder:validation:Optional
	// +optional
	ImageName string `json:"imageName,omitempty"`

	// ImageURL gets used for installing custom node images. If that field is set, the controller
	// boots a new HCloud machine into rescue mode. Then the script provided by
	// --hcloud-image-url-command (which you need to provide to the controller binary) will be
	// copied into the rescue system and executed.
	//
	// The controller uses url.ParseRequestURI (Go function) to validate the URL.
	//
	// It is up to the script to provision the disk of the hcloud machine accordingly. The process
	// is considered successful if the last line in the output contains
	// IMAGE_INSTALL_DONE. If the script terminates with a different last line, then
	// the process is considered to have failed.
	//
	// A Kubernetes event will be created in both (success, failure) cases containing the output
	// (stdout and stderr) of the script. If the script takes longer than N (TODO) seconds, the
	// controller cancels the provisioning.
	//
	// ImageURL is mutually exclusive to "ImageName".
	// +kubebuilder:validation:MinLength=1
	// +kubebuilder:validation:Optional
	// +optional
	ImageURL string `json:"imageURL,omitempty"`

	// SSHKeys define machine-specific SSH keys and override cluster-wide SSH keys.
	// +optional
	SSHKeys []SSHKey `json:"sshKeys,omitempty"`

	// PlacementGroupName defines the placement group of the machine in HCloud API that must reference an existing placement group.
	// +optional
	PlacementGroupName *string `json:"placementGroupName,omitempty"`

	// PublicNetwork specifies information for public networks. It defines the specs about
	// the primary IP address of the server. If both IPv4 and IPv6 are disabled, then the private network has to be enabled.
	// +optional
	PublicNetwork *PublicNetworkSpec `json:"publicNetwork,omitempty"`
}

// HCloudMachineStatus defines the observed state of HCloudMachine.
type HCloudMachineStatus struct {
	// Ready is true when the provider resource is ready.
	// +optional
	Ready bool `json:"ready"`

	// Addresses contain the server's associated addresses.
	Addresses []clusterv1.MachineAddress `json:"addresses,omitempty"`

	// Region contains the name of the HCloud location the server is running.
	Region Region `json:"region,omitempty"`

	// SSHKeys specifies the ssh keys that were used for provisioning the server.
	SSHKeys []SSHKey `json:"sshKeys,omitempty"`

	// InstanceState is the state of the server for this machine.
	// +optional
	InstanceState *hcloud.ServerStatus `json:"instanceState,omitempty"`

	// FailureReason will be set in the event that there is a terminal problem
	// reconciling the Machine and will contain a succinct value suitable
	// for machine interpretation.
	// +optional
	FailureReason *capierrors.MachineStatusError `json:"failureReason,omitempty"`

	// FailureMessage will be set in the event that there is a terminal problem
	// reconciling the Machine and will contain a more verbose string suitable
	// for logging and human consumption.
	// +optional
	FailureMessage *string `json:"failureMessage,omitempty"`

	// Conditions define the current service state of the HCloudMachine.
	// +optional
	Conditions clusterv1.Conditions `json:"conditions,omitempty"`

	// BootState indicates the current state during provisioning.
	//
	// If Spec.ImageName is set the states will be:
	// "" -> BootToRealOS -> OperatingSystemRunning
	//
	// If Spec.ImageURL set set the states will be:
	// "" -> WaitForPreRescueOSThenEnableRescueSystem -> RescueSystem -> WaitForRescueRunningThenInstallImage -> BootToRealOS -> OperatingSystemRunning
	// +optional
	BootState HCloudBootState `json:"bootState"`

	// BootStateSince is the timestamp of the last change to BootState. It is used to timeout
	// provisioning if a state takes too long.
	// +optional
	BootStateSince metav1.Time `json:"bootStateSince,omitzero"`
<<<<<<< HEAD

	// BootStateMessage gives a human reable, more detailed explanation of the current BootState
	// +optional
	BootStateMessage string `json:"bootStateMessage,omitzero"`

	// ActionIDEnableRescueSystem is the hcloud API Action result of EnableRescueSystem.
	// +optional
	ActionIDEnableRescueSystem int64 `json:"actionIdEnableRescueSystem,omitzero"`

	// ActionIDRebootToRescue is the hcloud API Action result of reboot to the rescue system.
	// +optional
	ActionIDRebootToRescue int64 `json:"actionIdRebootToRescue,omitzero"`

	// ActionIDRebootToRealOS is the hcloud API Action result of reboot to the real OS system.
	// +optional
	ActionIDRebootToRealOS int64 `json:"actionIdRebootToRealOS,omitzero"`

	// RebootToRescueCount: number of times we tried to reboot into the rescue-system.
	// +optional
	RebootToRescueCount int64 `json:"rebootToRescueCount,omitzero"`
=======
>>>>>>> 194c5ba6
}

// HCloudMachine is the Schema for the hcloudmachines API.
// +kubebuilder:object:root=true
// +kubebuilder:resource:path=hcloudmachines,scope=Namespaced,categories=cluster-api,shortName=hcma
// +kubebuilder:storageversion
// +kubebuilder:subresource:status
// +kubebuilder:printcolumn:name="Cluster",type="string",JSONPath=".metadata.labels.cluster\\.x-k8s\\.io/cluster-name",description="Cluster to which this HCloudMachine belongs"
// +kubebuilder:printcolumn:name="Machine",type="string",JSONPath=".metadata.ownerReferences[?(@.kind==\"Machine\")].name",description="Machine object which owns with this HCloudMachine"
// +kubebuilder:printcolumn:name="Phase",type="string",JSONPath=".status.instanceState",description="Phase of HCloudMachine"
// +kubebuilder:printcolumn:name="Age",type="date",JSONPath=".metadata.creationTimestamp",description="Time duration since creation of hcloudmachine"
// +kubebuilder:printcolumn:name="Reason",type="string",JSONPath=".status.conditions[?(@.type=='Ready')].reason"
// +kubebuilder:printcolumn:name="Message",type="string",JSONPath=".status.conditions[?(@.type=='Ready')].message"
// +k8s:defaulter-gen=true
type HCloudMachine struct {
	metav1.TypeMeta   `json:",inline"`
	metav1.ObjectMeta `json:"metadata,omitempty"`

	Spec   HCloudMachineSpec   `json:"spec,omitempty"`
	Status HCloudMachineStatus `json:"status,omitempty"`
}

// GetConditions returns the observations of the operational state of the HCloudMachine resource.
func (r *HCloudMachine) GetConditions() clusterv1.Conditions {
	return r.Status.Conditions
}

// SetConditions sets the underlying service state of the HCloudMachine to the predescribed clusterv1.Conditions.
func (r *HCloudMachine) SetConditions(conditions clusterv1.Conditions) {
	r.Status.Conditions = conditions
}

// SetBootState sets Status.BootStates and updates Status.BootStateSince.
func (r *HCloudMachine) SetBootState(bootState HCloudBootState) {
	if r.Status.BootState == bootState {
		return
	}
	r.Status.BootState = bootState
	r.Status.BootStateSince = metav1.Now()
}

//+kubebuilder:object:root=true

// HCloudMachineList contains a list of HCloudMachine.
type HCloudMachineList struct {
	metav1.TypeMeta `json:",inline"`
	metav1.ListMeta `json:"metadata,omitempty"`
	Items           []HCloudMachine `json:"items"`
}

func init() {
	objectTypes = append(objectTypes, &HCloudMachine{}, &HCloudMachineList{})
}<|MERGE_RESOLUTION|>--- conflicted
+++ resolved
@@ -135,11 +135,6 @@
 	// provisioning if a state takes too long.
 	// +optional
 	BootStateSince metav1.Time `json:"bootStateSince,omitzero"`
-<<<<<<< HEAD
-
-	// BootStateMessage gives a human reable, more detailed explanation of the current BootState
-	// +optional
-	BootStateMessage string `json:"bootStateMessage,omitzero"`
 
 	// ActionIDEnableRescueSystem is the hcloud API Action result of EnableRescueSystem.
 	// +optional
@@ -156,8 +151,6 @@
 	// RebootToRescueCount: number of times we tried to reboot into the rescue-system.
 	// +optional
 	RebootToRescueCount int64 `json:"rebootToRescueCount,omitzero"`
-=======
->>>>>>> 194c5ba6
 }
 
 // HCloudMachine is the Schema for the hcloudmachines API.
