--- conflicted
+++ resolved
@@ -57,9 +57,6 @@
 	//
 	// The controller uses url.ParseRequestURI (Go function) to validate the URL.
 	//
-<<<<<<< HEAD
-	// It is up to the script to provision the disk of the hcloud machine accordingly.
-=======
 	// It is up to the script to provision the disk of the hcloud machine accordingly. The process
 	// is considered successful if the last line in the output contains
 	// IMAGE_URL_DONE. If the script terminates with a different last line, then
@@ -68,7 +65,6 @@
 	// A Kubernetes event will be created in both (success, failure) cases containing the output
 	// (stdout and stderr) of the script. If the script takes longer than 7 minutes, the
 	// controller cancels the provisioning.
->>>>>>> e18620ff
 	//
 	// Docs: https://syself.com/docs/caph/developers/image-url-command
 	//
@@ -130,11 +126,7 @@
 	// BootState indicates the current state during provisioning.
 	//
 	// If Spec.ImageName is set the states will be:
-<<<<<<< HEAD
-	//   1. BootToRealOS
-=======
 	//   1. BootingToRealOS
->>>>>>> e18620ff
 	//   2. OperatingSystemRunning
 	//
 	// If Spec.ImageURL is set the states will be:
@@ -142,11 +134,7 @@
 	//   2. EnablingRescue
 	//   3. BootingToRescue
 	//   4. RunningImageCommand
-<<<<<<< HEAD
-	//   5. BootToRealOS
-=======
 	//   5. BootingToRealOS
->>>>>>> e18620ff
 	//   6. OperatingSystemRunning
 
 	// +optional
