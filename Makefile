# Copyright 2022 The Kubernetes Authors.
#
# Licensed under the Apache License, Version 2.0 (the "License");
# you may not use this file except in compliance with the License.
# You may obtain a copy of the License at
#
#     http://www.apache.org/licenses/LICENSE-2.0
#
# Unless required by applicable law or agreed to in writing, software
# distributed under the License is distributed on an "AS IS" BASIS,
# WITHOUT WARRANTIES OR CONDITIONS OF ANY KIND, either express or implied.
# See the License for the specific language governing permissions and
# limitations under the License.

INFRA_SHORT = caph
IMAGE_PREFIX ?= ghcr.io/syself
INFRA_PROVIDER = hetzner

STAGING_IMAGE = $(INFRA_SHORT)-staging
BUILDER_IMAGE = $(IMAGE_PREFIX)/$(INFRA_SHORT)-builder
BUILDER_IMAGE_VERSION = $(shell cat .builder-image-version.txt)

SHELL = /usr/bin/env bash -o pipefail
.SHELLFLAGS = -ec
.DEFAULT_GOAL:=help
GOTEST ?= go test

# https://github.com/syself/hetzner-cloud-controller-manager#networks-support
PRIVATE_NETWORK ?= false

##@ General


# The help target prints out all targets with their descriptions organized
# beneath their categories. The categories are represented by '##@' and the
# target descriptions by '##'. The awk commands is responsible for reading the
# entire set of makefiles included in this invocation, looking for lines of the
# file as xyz: ## something, and then pretty-format the target and help. Then,
# if there's a line with ##@ something, that gets pretty-printed as a category.
# More info on the usage of ANSI control characters for terminal formatting:
# https://en.wikipedia.org/wiki/ANSI_escape_code#SGR_parameters
# More info on the awk command:
# http://linuxcommand.org/lc3_adv_awk.php

.PHONY: help
help: ## Display this help.
	@awk 'BEGIN {FS = ":.*##"; printf "\nUsage:\n  make \033[36m<target>\033[0m\n"} /^[a-zA-Z_0-9-]+:.*?##/ { printf "  \033[36m%-15s\033[0m %s\n", $$1, $$2 } /^##@/ { printf "\n\033[1m%s\033[0m\n", substr($$0, 5) } ' $(MAKEFILE_LIST)

#############
# Variables #
#############

# Certain aspects of the build are done in containers for consistency (e.g. protobuf generation)
# If you have the correct tools installed and you want to speed up development you can run
# make BUILD_IN_CONTAINER=false target
# or you can override this with an environment variable
BUILD_IN_CONTAINER ?= true

# Boiler plate for building Docker containers.
ARCH ?= amd64
# Allow overriding the imagePullPolicy
PULL_POLICY ?= Always
# Build time versioning details.
LDFLAGS := $(shell hack/version.sh)

TIMEOUT := $(shell command -v timeout || command -v gtimeout)

# Directories
ROOT_DIR:=$(shell dirname $(realpath $(firstword $(MAKEFILE_LIST))))
EXP_DIR := exp
TEST_DIR := test
BIN_DIR := bin
TOOLS_DIR := hack/tools
TOOLS_BIN_DIR := $(TOOLS_DIR)/$(BIN_DIR)
export PATH := $(abspath $(TOOLS_BIN_DIR)):$(PATH)
export GOBIN := $(abspath $(TOOLS_BIN_DIR))

# Files
WORKER_CLUSTER_KUBECONFIG ?= ".workload-cluster-kubeconfig.yaml"
MGT_CLUSTER_KUBECONFIG ?= ".mgt-cluster-kubeconfig.yaml"

# Kubebuilder.
# go install sigs.k8s.io/controller-runtime/tools/setup-envtest@latest
# The command `setup-envtest list` shows the available versions.
export KUBEBUILDER_ENVTEST_KUBERNETES_VERSION ?= 1.31.0

##@ Binaries
############
# Binaries #
############
<<<<<<< HEAD
CONTROLLER_GEN_VERSION = v0.18.0
CONTROLLER_GEN := $(abspath $(TOOLS_BIN_DIR)/controller-gen)
controller-gen: $(CONTROLLER_GEN) ## Build a local copy of controller-gen
$(CONTROLLER_GEN): # Build controller-gen from tools folder.
	go install sigs.k8s.io/controller-tools/cmd/controller-gen@$(CONTROLLER_GEN_VERSION)

=======
>>>>>>> 8852aedb

KUSTOMIZE := $(abspath $(TOOLS_BIN_DIR)/kustomize)
kustomize: $(KUSTOMIZE) ## Build a local copy of kustomize
$(KUSTOMIZE): # Build kustomize from tools folder.
	go install sigs.k8s.io/kustomize/kustomize/v4@v4.5.7

TILT := $(abspath $(TOOLS_BIN_DIR)/tilt)
tilt: $(TILT) ## Build a local copy of tilt
$(TILT):
	@mkdir -p $(TOOLS_BIN_DIR)
	MINIMUM_TILT_VERSION=0.33.3 hack/ensure-tilt.sh

ENVSUBST := $(abspath $(TOOLS_BIN_DIR)/envsubst)
envsubst: $(ENVSUBST) ## Build a local copy of envsubst
$(ENVSUBST): # Build envsubst from tools folder.
	go install github.com/drone/envsubst/v2/cmd/envsubst@latest

SETUP_ENVTEST := $(abspath $(TOOLS_BIN_DIR)/setup-envtest)
setup-envtest: $(SETUP_ENVTEST) ## Build a local copy of setup-envtest
$(SETUP_ENVTEST): # Build setup-envtest from tools folder.
	go install sigs.k8s.io/controller-runtime/tools/setup-envtest@v0.0.0-20250310021545-f80bc5dbf8f7

CTLPTL := $(abspath $(TOOLS_BIN_DIR)/ctlptl)
ctlptl: $(CTLPTL) ## Build a local copy of ctlptl
$(CTLPTL):
	go install github.com/tilt-dev/ctlptl/cmd/ctlptl@v0.8.25

CLUSTERCTL := $(abspath $(TOOLS_BIN_DIR)/clusterctl)
clusterctl: $(CLUSTERCTL) ## Build a local copy of clusterctl
$(CLUSTERCTL):
	go install sigs.k8s.io/cluster-api/cmd/clusterctl@v1.8.10

HCLOUD := $(abspath $(TOOLS_BIN_DIR)/hcloud)
hcloud: $(HCLOUD) ## Build a local copy of hcloud
$(HCLOUD):
	curl -sSL https://github.com/hetznercloud/cli/releases/download/v1.43.1/hcloud-$$(go env GOOS)-$$(go env GOARCH).tar.gz | tar xz -C $(TOOLS_BIN_DIR) hcloud
	chmod a+rx $(HCLOUD)

KIND := $(abspath $(TOOLS_BIN_DIR)/kind)
kind: $(KIND) ## Build a local copy of kind
$(KIND):
	go install sigs.k8s.io/kind@v0.23.0

KUBECTL := $(abspath $(TOOLS_BIN_DIR)/kubectl)
kubectl: $(KUBECTL) ## Build a local copy of kubectl
$(KUBECTL):
	curl -fsSL "https://dl.k8s.io/release/v1.31.6/bin/$$(go env GOOS)/$$(go env GOARCH)/kubectl" -o $(KUBECTL)
	chmod a+rx $(KUBECTL)

go-binsize-treemap := $(abspath $(TOOLS_BIN_DIR)/go-binsize-treemap)
go-binsize-treemap: $(go-binsize-treemap) # Build go-binsize-treemap from tools folder.
$(go-binsize-treemap):
	go install github.com/nikolaydubina/go-binsize-treemap@v0.2.0

go-cover-treemap := $(abspath $(TOOLS_BIN_DIR)/go-cover-treemap)
go-cover-treemap: $(go-cover-treemap) # Build go-cover-treemap from tools folder.
$(go-cover-treemap):
	go install github.com/nikolaydubina/go-cover-treemap@v1.3.0

GOTESTSUM := $(abspath $(TOOLS_BIN_DIR)/gotestsum)
gotestsum: $(GOTESTSUM) # Build gotestsum from tools folder.
$(GOTESTSUM):
	go install gotest.tools/gotestsum@v1.11.0

all-tools: $(GOTESTSUM) $(go-cover-treemap) $(go-binsize-treemap) $(KIND) $(KUBECTL) $(CLUSTERCTL) $(CTLPTL) $(SETUP_ENVTEST) $(ENVSUBST) $(KUSTOMIZE) ## Install all tools required for development
	echo 'done'

##@ Development
###############
# Development #
###############
install-crds: generate-manifests $(KUSTOMIZE) ## Install CRDs into the K8s cluster specified in ~/.kube/config.
	$(KUSTOMIZE) build config/crd | $(KUBECTL) apply -f -


uninstall-crds: generate-manifests $(KUSTOMIZE) ## Uninstall CRDs from the K8s cluster specified in ~/.kube/config.
	$(KUSTOMIZE) build config/crd | $(KUBECTL) delete -f -

undeploy-controller: ## Undeploy controller from the K8s cluster specified in ~/.kube/config.
	$(KUSTOMIZE) build config/default | $(KUBECTL) delete -f -

install-essentials: ## This gets the secret and installs a CNI and the CCM. Usage: MAKE install-essentials CLUSTER_NAME=<cluster-name>
	$(MAKE) wait-and-get-secret CLUSTER_NAME=$(CLUSTER_NAME)
	$(MAKE) install-cilium-in-wl-cluster
	$(MAKE) install-ccm-in-wl-cluster

wait-and-get-secret: $(KUBECTL)
	./hack/ensure-env-variables.sh CLUSTER_NAME
	# Wait for the kubeconfig to become available.
	rm -f $(WORKER_CLUSTER_KUBECONFIG)
	${TIMEOUT} --foreground 5m bash -c "while ! $(KUBECTL) get secrets | grep $(CLUSTER_NAME)-kubeconfig; do sleep 1; done"
	# Get kubeconfig and store it locally.
	./hack/get-kubeconfig-of-workload-cluster.sh
	${TIMEOUT} --foreground 15m bash -c "while ! $(KUBECTL) --kubeconfig=$(WORKER_CLUSTER_KUBECONFIG) get nodes | grep control-plane; do sleep 1; done"

install-cilium-in-wl-cluster:
	# Deploy cilium
	helm repo add cilium https://helm.cilium.io/
	helm repo update cilium
	KUBECONFIG=$(WORKER_CLUSTER_KUBECONFIG) helm upgrade --install cilium cilium/cilium \
  		--namespace kube-system \
		-f templates/cilium/cilium.yaml


install-ccm-in-wl-cluster:
<<<<<<< HEAD
	$(HELM) repo add syself https://charts.syself.com
	$(HELM) repo update syself
	KUBECONFIG=$(WORKER_CLUSTER_KUBECONFIG) $(HELM) upgrade --install ccm syself/ccm-hetzner --version 2.0.1 \
=======
ifeq ($(BUILD_IN_CONTAINER),true)
	docker run  --rm \
		-v $(shell go env GOPATH)/pkg:/go/pkg$(MOUNT_FLAGS) \
		-v $(shell pwd):/src/cluster-api-provider-$(INFRA_PROVIDER)$(MOUNT_FLAGS) \
		$(BUILDER_IMAGE):$(BUILDER_IMAGE_VERSION) $@;
else
	helm repo add syself https://charts.syself.com
	helm repo update syself
	KUBECONFIG=$(WORKER_CLUSTER_KUBECONFIG) helm upgrade --install ccm syself/ccm-hetzner --version 1.1.10 \
>>>>>>> 8852aedb
	--namespace kube-system \
	--set privateNetwork.enabled=$(PRIVATE_NETWORK)
	@echo 'run "kubectl --kubeconfig=$(WORKER_CLUSTER_KUBECONFIG) ..." to work with the new target cluster'
endif

add-ssh-pub-key:
	./hack/ensure-env-variables.sh HCLOUD_TOKEN SSH_KEY SSH_KEY_NAME
	SSH_KEY_CONTENT=$$(cat $(SSH_KEY)) ; \
	curl -sS \
		-X POST \
		-H "Authorization: Bearer $${HCLOUD_TOKEN}" \
		-H "Content-Type: application/json" \
		-d '{"labels":{},"name":"${SSH_KEY_NAME}","public_key":"'"$${SSH_KEY_CONTENT}"'"}' \
		'https://api.hetzner.cloud/v1/ssh_keys'

env-vars-for-wl-cluster:
	@./hack/ensure-env-variables.sh CLUSTER_NAME CONTROL_PLANE_MACHINE_COUNT HCLOUD_CONTROL_PLANE_MACHINE_TYPE \
	HCLOUD_REGION SSH_KEY_NAME HCLOUD_WORKER_MACHINE_TYPE KUBERNETES_VERSION WORKER_MACHINE_COUNT

create-workload-cluster-hcloud: env-vars-for-wl-cluster $(KUSTOMIZE) $(ENVSUBST) install-crds ## Creates a workload-cluster.
	# Create workload Cluster.
	./hack/ensure-env-variables.sh HCLOUD_TOKEN
	$(KUBECTL) create secret generic $(INFRA_PROVIDER) --from-literal=hcloud=$(HCLOUD_TOKEN) --save-config --dry-run=client -o yaml | $(KUBECTL) apply -f -
	$(KUSTOMIZE) build templates/cluster-templates/hcloud --load-restrictor LoadRestrictionsNone  > templates/cluster-templates/cluster-template-hcloud.yaml
	cat templates/cluster-templates/cluster-template-hcloud.yaml | $(ENVSUBST) - | $(KUBECTL) apply -f -
	$(MAKE) wait-and-get-secret
	$(MAKE) install-cilium-in-wl-cluster
	$(MAKE) install-ccm-in-wl-cluster

create-workload-cluster-hcloud-network: env-vars-for-wl-cluster $(KUSTOMIZE) $(ENVSUBST) ## Creates a workload-cluster.
	# Create workload Cluster.
	./hack/ensure-env-variables.sh HCLOUD_TOKEN
	$(KUBECTL) create secret generic $(INFRA_PROVIDER) --from-literal=hcloud=$(HCLOUD_TOKEN) --save-config --dry-run=client -o yaml | $(KUBECTL) apply -f -
	$(KUSTOMIZE) build templates/cluster-templates/hcloud-network --load-restrictor LoadRestrictionsNone  > templates/cluster-templates/cluster-template-hcloud-network.yaml
	cat templates/cluster-templates/cluster-template-hcloud-network.yaml | $(ENVSUBST) - | $(KUBECTL) apply -f -
	$(MAKE) wait-and-get-secret
	$(MAKE) install-cilium-in-wl-cluster
	$(MAKE) install-ccm-in-wl-cluster PRIVATE_NETWORK=true

# Use that, if you want to test hcloud control-planes, hcloud worker and bm worker.
create-workload-cluster-hetzner-hcloud-control-plane: env-vars-for-wl-cluster $(KUSTOMIZE) $(ENVSUBST) ## Creates a workload-cluster.
	# Create workload Cluster.
	./hack/ensure-env-variables.sh HCLOUD_TOKEN HETZNER_ROBOT_USER HETZNER_ROBOT_PASSWORD HETZNER_SSH_PRIV_PATH HETZNER_SSH_PUB_PATH SSH_KEY_NAME
	$(KUBECTL) create secret generic $(INFRA_PROVIDER) --from-literal=hcloud=$(HCLOUD_TOKEN) --from-literal=robot-user=$(HETZNER_ROBOT_USER) --from-literal=robot-password=$(HETZNER_ROBOT_PASSWORD) --save-config --dry-run=client -o yaml | $(KUBECTL) apply -f -
	$(KUBECTL) create secret generic robot-ssh --from-literal=sshkey-name=$(SSH_KEY_NAME) --from-file=ssh-privatekey=${HETZNER_SSH_PRIV_PATH} --from-file=ssh-publickey=${HETZNER_SSH_PUB_PATH} --save-config --dry-run=client -o yaml | $(KUBECTL) apply -f -
	$(KUSTOMIZE) build templates/cluster-templates/$(INFRA_PROVIDER)-hcloud-control-planes --load-restrictor LoadRestrictionsNone  > templates/cluster-templates/cluster-template-$(INFRA_PROVIDER)-hcloud-control-planes.yaml
	cat templates/cluster-templates/cluster-template-$(INFRA_PROVIDER)-hcloud-control-planes.yaml | $(ENVSUBST) - | $(KUBECTL) apply -f -
	$(MAKE) wait-and-get-secret
	$(MAKE) install-cilium-in-wl-cluster
	$(MAKE) install-ccm-in-wl-cluster

create-workload-cluster-hetzner-baremetal-control-plane: env-vars-for-wl-cluster $(KUSTOMIZE) $(ENVSUBST) ## Creates a workload-cluster.
	# Create workload Cluster.
	./hack/ensure-env-variables.sh HCLOUD_TOKEN HETZNER_ROBOT_USER HETZNER_ROBOT_PASSWORD HETZNER_SSH_PRIV_PATH HETZNER_SSH_PUB_PATH SSH_KEY_NAME
	$(KUBECTL) create secret generic $(INFRA_PROVIDER) --from-literal=hcloud=$(HCLOUD_TOKEN) --from-literal=robot-user=$(HETZNER_ROBOT_USER) --from-literal=robot-password=$(HETZNER_ROBOT_PASSWORD) --save-config --dry-run=client -o yaml | $(KUBECTL) apply -f -
	$(KUBECTL) create secret generic robot-ssh --from-literal=sshkey-name=$(SSH_KEY_NAME) --from-file=ssh-privatekey=${HETZNER_SSH_PRIV_PATH} --from-file=ssh-publickey=${HETZNER_SSH_PUB_PATH} --save-config --dry-run=client -o yaml | $(KUBECTL) apply -f -
	$(KUSTOMIZE) build templates/cluster-templates/$(INFRA_PROVIDER)-baremetal-control-planes --load-restrictor LoadRestrictionsNone  > templates/cluster-templates/cluster-template-$(INFRA_PROVIDER)-baremetal-control-planes.yaml
	cat templates/cluster-templates/cluster-template-$(INFRA_PROVIDER)-baremetal-control-planes.yaml | $(ENVSUBST) - | $(KUBECTL) apply -f -
	$(MAKE) wait-and-get-secret
	$(MAKE) install-cilium-in-wl-cluster
	$(MAKE) install-ccm-in-wl-cluster

create-workload-cluster-hetzner-baremetal-control-plane-remediation: env-vars-for-wl-cluster $(KUSTOMIZE) $(ENVSUBST) ## Creates a workload-cluster.
	# Create workload Cluster.
	./hack/ensure-env-variables.sh HCLOUD_TOKEN HETZNER_ROBOT_USER HETZNER_ROBOT_PASSWORD HETZNER_SSH_PRIV_PATH HETZNER_SSH_PUB_PATH SSH_KEY_NAME
	$(KUBECTL) create secret generic $(INFRA_PROVIDER) --from-literal=hcloud=$(HCLOUD_TOKEN) --from-literal=robot-user=$(HETZNER_ROBOT_USER) --from-literal=robot-password=$(HETZNER_ROBOT_PASSWORD) --save-config --dry-run=client -o yaml | $(KUBECTL) apply -f -
	$(KUBECTL) create secret generic robot-ssh --from-literal=sshkey-name=$(SSH_KEY_NAME) --from-file=ssh-privatekey=${HETZNER_SSH_PRIV_PATH} --from-file=ssh-publickey=${HETZNER_SSH_PUB_PATH} --save-config --dry-run=client -o yaml | $(KUBECTL) apply -f -
	$(KUSTOMIZE) build templates/cluster-templates/$(INFRA_PROVIDER)-baremetal-control-planes-remediation --load-restrictor LoadRestrictionsNone  > templates/cluster-templates/cluster-template-$(INFRA_PROVIDER)-baremetal-control-planes-remediation.yaml
	cat templates/cluster-templates/cluster-template-$(INFRA_PROVIDER)-baremetal-control-planes-remediation.yaml | $(ENVSUBST) - | $(KUBECTL) apply -f -
	$(MAKE) wait-and-get-secret
	$(MAKE) install-cilium-in-wl-cluster
	$(MAKE) install-ccm-in-wl-cluster

move-to-workload-cluster: $(CLUSTERCTL)
	$(CLUSTERCTL) init --kubeconfig=$(WORKER_CLUSTER_KUBECONFIG) --core cluster-api --bootstrap kubeadm --control-plane kubeadm --infrastructure $(INFRA_PROVIDER)
	$(KUBECTL) --kubeconfig=$(WORKER_CLUSTER_KUBECONFIG) -n $(INFRA_SHORT)-system wait deploy/$(INFRA_SHORT)-controller-manager --for condition=available && sleep 15s
	$(CLUSTERCTL) move --to-kubeconfig=$(WORKER_CLUSTER_KUBECONFIG)

.PHONY: delete-workload-cluster
delete-workload-cluster: ## Deletes the example workload Kubernetes cluster
	./hack/ensure-env-variables.sh CLUSTER_NAME
	@echo 'Your workload cluster will now be deleted, this can take up to 20 minutes'
	$(KUBECTL) patch cluster $(CLUSTER_NAME) --type=merge -p '{"spec":{"paused": false}}'
	$(KUBECTL) delete cluster $(CLUSTER_NAME)
	${TIMEOUT} --foreground 15m bash -c "while $(KUBECTL) get cluster | grep $(NAME); do sleep 1; done"
	@echo 'Cluster deleted'

create-mgt-cluster: $(CLUSTERCTL) $(KUBECTL) cluster ## Start a mgt-cluster with the latest version of all capi components and the infra provider.
	$(CLUSTERCTL) init --core cluster-api --bootstrap kubeadm --control-plane kubeadm --infrastructure $(INFRA_PROVIDER)
	$(KUBECTL) create secret generic $(INFRA_PROVIDER) --from-literal=hcloud=$(HCLOUD_TOKEN) --save-config --dry-run=client -o yaml | $(KUBECTL) apply -f -
	$(KUBECTL) patch secret $(INFRA_PROVIDER) -p '{"metadata":{"labels":{"clusterctl.cluster.x-k8s.io/move":""}}}'

.PHONY: cluster
cluster: $(CTLPTL) $(KUBECTL) ## Creates kind-dev Cluster
	@# Fail early: Test if HCLOUD_TOKEN is valid. Background: After Tilt started, changing .envrc has no effect for processes
	@# started via Tilt. That's why this should fail early.
	@curl -fsS -H "Authorization: Bearer $$HCLOUD_TOKEN" 'https://api.hetzner.cloud/v1/ssh_keys' > /dev/null || (echo "HCLOUD_TOKEN is invalid (might help: ./hack/ci-e2e-get-token.sh and update .envrc)"; exit 1)
	./hack/kind-dev.sh

.PHONY: delete-mgt-cluster
delete-mgt-cluster: $(CTLPTL) ## Deletes Kind-dev Cluster (default)
	$(CTLPTL) delete cluster kind-$(INFRA_SHORT)

.PHONY: delete-registry
delete-registry: $(CTLPTL) ## Deletes Kind-dev Cluster and the local registry
	$(CTLPTL) delete registry $(INFRA_SHORT)-registry

.PHONY: delete-mgt-cluster-registry
delete-mgt-cluster-registry: $(CTLPTL) ## Deletes Kind-dev Cluster and the local registry
	$(CTLPTL) delete cluster kind-$(INFRA_SHORT)
	$(CTLPTL) delete registry $(INFRA_SHORT)-registry

generate-hcloud-token:
	@if [ -n "$${TTS_TOKEN}" ]; then \
		echo "Error: TTS_TOKEN is set. Please remove the deprecated variable (.envrc ?)."; \
		exit 1; \
	fi
	./hack/ensure-env-variables.sh TPS_TOKEN
	./hack/ci-e2e-get-token.sh

##@ Clean
#########
# Clean #
#########
.PHONY: clean
clean: ## Remove all generated files
	$(MAKE) clean-bin
	rm -rf test/e2e/data/infrastructure-hetzner/*/cluster-template*.yaml

.PHONY: clean-bin
clean-bin: ## Remove all generated helper binaries
	rm -rf $(BIN_DIR)
	rm -rf $(TOOLS_BIN_DIR)

.PHONY: clean-release
clean-release: ## Remove the release folder
	rm -rf $(RELEASE_DIR)

.PHONY: clean-release-git
clean-release-git: ## Restores the git files usually modified during a release
	git restore ./*manager_config_patch.yaml ./*manager_pull_policy.yaml

##@ Releasing
#############
# Releasing #
#############
## latest git tag for the commit, e.g., v0.3.10
RELEASE_TAG ?= $(shell git describe --abbrev=0 2>/dev/null)
# the previous release tag, e.g., v0.3.9, excluding pre-release tags
PREVIOUS_TAG ?= $(shell git tag -l | grep -E "^v[0-9]+\.[0-9]+\.[0-9]." | sort -V | grep -B1 $(RELEASE_TAG) | head -n 1 2>/dev/null)
RELEASE_DIR ?= out
RELEASE_NOTES_DIR := _releasenotes

$(RELEASE_DIR):
	mkdir -p $(RELEASE_DIR)/

$(RELEASE_NOTES_DIR):
	mkdir -p $(RELEASE_NOTES_DIR)/

.PHONY: test-release
test-release:
	@# TAG: caph container image tag. For PRs this is pr-NNNN
	./hack/ensure-env-variables.sh TAG
	$(MAKE) set-manifest-image MANIFEST_IMG=$(IMAGE_PREFIX)/$(STAGING_IMAGE) MANIFEST_TAG=$(TAG)
	$(MAKE) set-manifest-pull-policy PULL_POLICY=IfNotPresent
	$(MAKE) release-manifests

.PHONY: release-manifests
release-manifests: generate-manifests generate-go-deepcopy $(KUSTOMIZE) $(RELEASE_DIR) cluster-templates ## Builds the manifests to publish with a release
	$(KUSTOMIZE) build config/default > $(RELEASE_DIR)/infrastructure-components.yaml
	## Build $(INFRA_SHORT)-components (aggregate of all of the above).
	cp metadata.yaml $(RELEASE_DIR)/metadata.yaml
	cp templates/cluster-templates/cluster-template* $(RELEASE_DIR)/
	cp templates/cluster-templates/cluster-class* $(RELEASE_DIR)/

.PHONY: release
release: clean-release  ## Builds and push container images using the latest git tag for the commit.
	@if [ -z "${RELEASE_TAG}" ]; then echo "RELEASE_TAG is not set"; exit 1; fi
	@if ! [ -z "$$(git status --porcelain)" ]; then echo "Your local git repository contains uncommitted changes, use git clean before proceeding."; exit 1; fi
	git checkout "${RELEASE_TAG}"
	# Set the manifest image to the production bucket.
	$(MAKE) set-manifest-image MANIFEST_IMG=$(IMAGE_PREFIX)/$(INFRA_SHORT) MANIFEST_TAG=$(RELEASE_TAG)
	$(MAKE) set-manifest-pull-policy PULL_POLICY=IfNotPresent
	## Build the manifests
	$(MAKE) release-manifests clean-release-git
	./hack/check-release-manifests.sh


.PHONY: release-notes
release-notes: $(RELEASE_NOTES_DIR) $(RELEASE_NOTES)
	go run ./hack/tools/release/notes.go --from=$(PREVIOUS_TAG) > $(RELEASE_NOTES_DIR)/$(RELEASE_TAG).md

##@ Images
##########
# Images #
##########

.PHONY: set-manifest-image
set-manifest-image:
	$(info Updating kustomize image patch file for default resource)
	sed -i'' -e 's@image: .*@image: '"${MANIFEST_IMG}:$(MANIFEST_TAG)"'@' ./config/default/manager_config_patch.yaml

.PHONY: set-manifest-pull-policy
set-manifest-pull-policy:
	$(info Updating kustomize pull policy file for default resource)
	sed -i'' -e 's@imagePullPolicy: .*@imagePullPolicy: '"$(PULL_POLICY)"'@' ./config/default/manager_pull_policy.yaml

builder-image-promote-latest:
	./hack/ensure-env-variables.sh USERNAME PASSWORD
	skopeo copy --src-creds=$(USERNAME):$(PASSWORD) --dest-creds=$(USERNAME):$(PASSWORD) \
		docker://$(BUILDER_IMAGE):$(BUILDER_IMAGE_VERSION) \
		docker://$(BUILDER_IMAGE):latest

##@ Binary
##########
# Binary #
##########
$(INFRA_SHORT): ## Build controller binary.
	go build -mod=vendor -o bin/manager main.go

run: ## Run a controller from your host.
	go run ./main.go

##@ Testing
###########
# Testing #
###########
ARTIFACTS ?= _artifacts
$(ARTIFACTS):
	mkdir -p $(ARTIFACTS)/


$(MGT_CLUSTER_KUBECONFIG):
	./hack/get-kubeconfig-of-management-cluster.sh

$(WORKER_CLUSTER_KUBECONFIG):
	./hack/get-kubeconfig-of-workload-cluster.sh

.PHONY: k9s-workload-cluster
k9s-workload-cluster: $(WORKER_CLUSTER_KUBECONFIG)
	KUBECONFIG=$(WORKER_CLUSTER_KUBECONFIG) k9s

.PHONY: bash-with-kubeconfig-set-to-workload-cluster
bash-with-kubeconfig-set-to-workload-cluster: $(WORKER_CLUSTER_KUBECONFIG)
	KUBECONFIG=$(WORKER_CLUSTER_KUBECONFIG) bash

.PHONY: tail-controller-logs
tail-controller-logs: ## Show the last lines of the controller logs
	@hack/tail-controller-logs.sh

.PHONY: ssh-first-control-plane
ssh-first-control-plane: ## ssh into the first control-plane
	@hack/ssh-first-control-plane.sh


E2E_DIR ?= $(ROOT_DIR)/test/e2e
E2E_CONF_FILE_SOURCE ?= $(E2E_DIR)/config/$(INFRA_PROVIDER).yaml
E2E_CONF_FILE ?= $(E2E_DIR)/config/$(INFRA_PROVIDER).tmp.yaml


.PHONY: test-unit
test-unit: $(SETUP_ENVTEST) $(GOTESTSUM) ## Run unit and integration tests
	echo  $(SETUP_ENVTEST) $(GOTESTSUM)
	./hack/test-unit.sh

.PHONY: e2e-image
e2e-image: ## Build the e2e manager image
	./hack/ensure-env-variables.sh TAG
	docker build --pull --build-arg ARCH=$(ARCH) --build-arg LDFLAGS="$(LDFLAGS)" -t $(IMAGE_PREFIX)/$(STAGING_IMAGE):$(TAG) -f images/$(INFRA_SHORT)/Dockerfile .

.PHONY: e2e-conf-file
e2e-conf-file: $(E2E_CONF_FILE)
$(E2E_CONF_FILE): $(ENVSUBST) $(E2E_CONF_FILE_SOURCE) ./hack/create-e2e-conf-file.sh
	CAPH_LATEST_VERSION=$(CAPH_LATEST_VERSION) ENVSUBST=$(ENVSUBST) \
	E2E_CONF_FILE_SOURCE=$(E2E_CONF_FILE_SOURCE) \
	E2E_CONF_FILE=$(E2E_CONF_FILE) \
	./hack/create-e2e-conf-file.sh

.PHONY: test-e2e
test-e2e: test-e2e-hcloud

.PHONY: test-e2e-hcloud
test-e2e-hcloud: $(E2E_CONF_FILE) $(if $(SKIP_IMAGE_BUILD),,e2e-image) $(ARTIFACTS)
	rm -f $(WORKER_CLUSTER_KUBECONFIG)
	HETZNER_SSH_PUB= HETZNER_SSH_PRIV= \
	HETZNER_SSH_PUB_PATH= HETZNER_SSH_PRIV_PATH= \
	HETZNER_ROBOT_PASSWORD= HETZNER_ROBOT_USER= \
	GINKGO_FOKUS="'\[Basic\]'" GINKGO_NODES=2 \
	./hack/ci-e2e-capi.sh

.PHONY: test-e2e-feature
test-e2e-feature: $(E2E_CONF_FILE) $(if $(SKIP_IMAGE_BUILD),,e2e-image) $(ARTIFACTS)
	GINKGO_FOKUS="'\[Feature\]'" GINKGO_NODES=3 ./hack/ci-e2e-capi.sh

.PHONY: test-e2e-lifecycle
test-e2e-lifecycle: $(E2E_CONF_FILE) $(if $(SKIP_IMAGE_BUILD),,e2e-image) $(ARTIFACTS)
	GINKGO_FOKUS="'\[Lifecycle\]'" GINKGO_NODES=3 ./hack/ci-e2e-capi.sh

.PHONY: test-e2e-upgrade-$(INFRA_SHORT)
test-e2e-upgrade-$(INFRA_SHORT): $(E2E_CONF_FILE) $(if $(SKIP_IMAGE_BUILD),,e2e-image) $(ARTIFACTS)
	GINKGO_FOKUS="'\[Upgrade CAPH\]'" GINKGO_NODES=2 ./hack/ci-e2e-capi.sh

.PHONY: test-e2e-upgrade-kubernetes
test-e2e-upgrade-kubernetes: $(if $(SKIP_IMAGE_BUILD),,e2e-image) $(ARTIFACTS)
	GINKGO_FOKUS="'\[Upgrade Kubernetes\]'" GINKGO_NODES=2 ./hack/ci-e2e-capi.sh

.PHONY: test-e2e-conformance
test-e2e-conformance: $(E2E_CONF_FILE) $(if $(SKIP_IMAGE_BUILD),,e2e-image) $(ARTIFACTS)
	GINKGO_FOKUS="'\[Conformance\]'" GINKGO_NODES=1 ./hack/ci-e2e-capi.sh

.PHONY: test-e2e-baremetal
test-e2e-baremetal: $(E2E_CONF_FILE) $(if $(SKIP_IMAGE_BUILD),,e2e-image) $(ARTIFACTS)
	GINKGO_FOKUS="'\[Baremetal\]'" GINKGO_NODES=1 ./hack/ci-e2e-capi.sh

.PHONY: test-e2e-baremetal-feature
test-e2e-baremetal-feature: $(E2E_CONF_FILE) $(if $(SKIP_IMAGE_BUILD),,e2e-image) $(ARTIFACTS)
	GINKGO_FOKUS="'\[Baremetal Feature\]'" GINKGO_NODES=1 ./hack/ci-e2e-capi.sh

##@ Report
##########
# Report #
##########
report-cover-html: ## Create a html report
	@mkdir -p $(shell pwd)/.reports
	go tool cover -html .coverage/cover.out -o .reports/coverage.html

report-binsize-treemap: $(go-binsize-treemap) ## Creates a treemap of the binary
	@mkdir -p $(shell pwd)/.reports
	go tool nm -size bin/manager | $(go-binsize-treemap) -w 1024 -h 256 > .reports/$(INFRA_SHORT)-binsize-treemap-sm.svg
	go tool nm -size bin/manager | $(go-binsize-treemap) -w 1024 -h 1024 > .reports/$(INFRA_SHORT)-binsize-treemap.svg
	go tool nm -size bin/manager | $(go-binsize-treemap) -w 2048 -h 2048 > .reports/$(INFRA_SHORT)-binsize-treemap-lg.svg

report-binsize-treemap-all: $(go-binsize-treemap) report-binsize-treemap
	@mkdir -p $(shell pwd)/.reports
	go tool nm -size bin/manager | $(go-binsize-treemap) -w 4096 -h 4096 > .reports/$(INFRA_SHORT)-binsize-treemap-xl.svg
	go tool nm -size bin/manager | $(go-binsize-treemap) -w 8192 -h 8192 > .reports/$(INFRA_SHORT)-binsize-treemap-xxl.svg

report-cover-treemap: $(go-cover-treemap) ## Creates a treemap of the coverage
	@mkdir -p $(shell pwd)/.reports
	$(go-cover-treemap) -w 1080 -h 360 -coverprofile .coverage/cover.out > .reports/$(INFRA_SHORT)-cover-treemap-sm.svg
	$(go-cover-treemap) -w 2048 -h 1280 -coverprofile .coverage/cover.out > .reports/$(INFRA_SHORT)-cover-treemap-lg.svg
	$(go-cover-treemap) --only-folders -coverprofile .coverage/cover.out > .reports/$(INFRA_SHORT)-cover-treemap-folders.svg

##@ Verify
##########
# Verify #
##########
.PHONY: verify-boilerplate
verify-boilerplate: ## Verify boilerplate text exists in each file
	./hack/verify-boilerplate.sh

.PHONY: verify-shellcheck
verify-shellcheck: ## Verify shell files
	./hack/verify-shellcheck.sh

.PHONY: verify-starlark
verify-starlark: ## Verify Starlark Code
	./hack/verify-starlark.sh

.PHONY: verify-manifests ## Verify Manifests
verify-manifests:
	./hack/verify-manifests.sh

.PHONY: verify-container-images
verify-container-images: ## Verify container images
	trivy image -q --exit-code 1 --ignore-unfixed --severity MEDIUM,HIGH,CRITICAL $(IMAGE_PREFIX)/$(INFRA_SHORT):latest

.PHONY: verify-generated-files
verify-generated-files: ## Verify geneated files in git repo
ifeq ($(BUILD_IN_CONTAINER),true)
	docker run  --rm \
		-v $(shell go env GOPATH)/pkg:/go/pkg$(MOUNT_FLAGS) \
		-v $(shell pwd):/src/cluster-api-provider-$(INFRA_PROVIDER)$(MOUNT_FLAGS) \
		$(BUILDER_IMAGE):$(BUILDER_IMAGE_VERSION) $@;
else
	./hack/verify-generated-files.sh
endif

##@ Generate
############
# Generate #
############
.PHONY: generate-boilerplate
generate-boilerplate: ## Generates missing boilerplates
	./hack/ensure-boilerplate.sh

# support go modules
generate-modules: ## Generates missing go modules
ifeq ($(BUILD_IN_CONTAINER),true)
	docker run  --rm \
		-v $(shell go env GOPATH)/pkg:/go/pkg$(MOUNT_FLAGS) \
		-v $(shell pwd):/src/cluster-api-provider-$(INFRA_PROVIDER)$(MOUNT_FLAGS) \
		$(BUILDER_IMAGE):$(BUILDER_IMAGE_VERSION) $@;
else
	./hack/golang-modules-update.sh
endif

$(HOME)/.ssh/$(INFRA_PROVIDER).pub:
	echo "Creating SSH key-pair to access the nodes which get created by $(INFRA_PROVIDER)"
	ssh-keygen -f ~/.ssh/$(INFRA_PROVIDER)

generate-modules-ci: generate-modules
	@if ! (git diff --exit-code ); then \
		echo "\nChanges found in generated files"; \
		exit 1; \
	fi

<<<<<<< HEAD
generate-manifests: $(CONTROLLER_GEN) ## Generate WebhookConfiguration, ClusterRole and CustomResourceDefinition objects.
	@version="$$(controller-gen --version 2>/dev/null | grep -oE 'v[0-9]+\.[0-9]+\.[0-9]+')" ; \
	if [ "$$version" != "$(CONTROLLER_GEN_VERSION)" ]; then \
		echo "controller-gen version ($$version) does not match required $(CONTROLLER_GEN_VERSION)" ; \
		exit 1 ; \
	fi
	$(CONTROLLER_GEN) \
=======
generate-manifests: ## Generate WebhookConfiguration, ClusterRole and CustomResourceDefinition objects.
ifeq ($(BUILD_IN_CONTAINER),true)
	docker run  --rm \
		-v $(shell go env GOPATH)/pkg:/go/pkg$(MOUNT_FLAGS) \
		-v $(shell pwd):/src/cluster-api-provider-$(INFRA_PROVIDER)$(MOUNT_FLAGS) \
		$(BUILDER_IMAGE):$(BUILDER_IMAGE_VERSION) $@;
else
	# Ensure that these old binaries are not longer used. We use
	# these from the builder-image now.
	rm -f ./hack/tools/bin/controller-gen ./hack/tools/bin/helm
	controller-gen \
>>>>>>> 8852aedb
			paths=./api/... \
			paths=./controllers/... \
			crd:crdVersions=v1 \
			rbac:roleName=manager-role \
			output:crd:dir=./config/crd/bases \
			output:webhook:dir=./config/webhook \
			webhook
endif

generate-go-deepcopy: ## Generate code containing DeepCopy, DeepCopyInto, and DeepCopyObject method implementations.
ifeq ($(BUILD_IN_CONTAINER),true)
	docker run  --rm \
		-v $(shell go env GOPATH)/pkg:/go/pkg$(MOUNT_FLAGS) \
		-v $(shell pwd):/src/cluster-api-provider-$(INFRA_PROVIDER)$(MOUNT_FLAGS) \
		$(BUILDER_IMAGE):$(BUILDER_IMAGE_VERSION) $@;
else
	controller-gen \
		object:headerFile="./hack/boilerplate/boilerplate.generatego.txt" \
		paths="./api/..."
endif

generate-api-ci: generate-manifests generate-go-deepcopy
	@if ! (git diff --exit-code ); then \
		echo "\nChanges found in generated files"; \
		exit 1; \
	fi

cluster-templates: $(KUSTOMIZE)
	$(KUSTOMIZE) build templates/cluster-templates/hcloud --load-restrictor LoadRestrictionsNone  > templates/cluster-templates/cluster-template.yaml
	$(KUSTOMIZE) build templates/cluster-templates/hcloud --load-restrictor LoadRestrictionsNone  > templates/cluster-templates/cluster-template-hcloud.yaml
	$(KUSTOMIZE) build templates/cluster-templates/hcloud-network --load-restrictor LoadRestrictionsNone  > templates/cluster-templates/cluster-template-hcloud-network.yaml
	$(KUSTOMIZE) build templates/cluster-templates/hetzner-hcloud-control-planes --load-restrictor LoadRestrictionsNone  > templates/cluster-templates/cluster-template-hetzner-hcloud-control-planes.yaml
	$(KUSTOMIZE) build templates/cluster-templates/hetzner-baremetal-control-planes --load-restrictor LoadRestrictionsNone  > templates/cluster-templates/cluster-template-hetzner-baremetal-control-planes.yaml
	$(KUSTOMIZE) build templates/cluster-templates/hetzner-baremetal-control-planes-remediation --load-restrictor LoadRestrictionsNone  > templates/cluster-templates/cluster-template-hetzner-baremetal-control-planes-remediation.yaml

##@ Format
##########
# Format #
##########
.PHONY: format-golang
format-golang: ## Format the Go codebase and run auto-fixers if supported by the linter.
ifeq ($(BUILD_IN_CONTAINER),true)
	docker run  --rm \
		-v $(shell go env GOPATH)/pkg:/go/pkg$(MOUNT_FLAGS) \
		-v $(shell pwd):/src/cluster-api-provider-$(INFRA_PROVIDER)$(MOUNT_FLAGS) \
		$(BUILDER_IMAGE):$(BUILDER_IMAGE_VERSION) $@;
else
	go version
	golangci-lint version
	golangci-lint run -v --fix
endif

.PHONY: format-starlark
format-starlark: ## Format the Starlark codebase
	./hack/verify-starlark.sh fix

.PHONY: format-yaml
format-yaml: ## Lint YAML files
ifeq ($(BUILD_IN_CONTAINER),true)
	docker run  --rm \
		-v $(shell go env GOPATH)/pkg:/go/pkg$(MOUNT_FLAGS) \
		-v $(shell pwd):/src/cluster-api-provider-$(INFRA_PROVIDER)$(MOUNT_FLAGS) \
		$(BUILDER_IMAGE):$(BUILDER_IMAGE_VERSION) $@;
else
	yamlfixer --version
	yamlfixer -c .yamllint.yaml .
endif

##@ Lint
########
# Lint #
########
.PHONY: lint-golang
lint-golang: ## Lint Golang codebase
ifeq ($(BUILD_IN_CONTAINER),true)
	docker run  --rm \
		-v $(shell go env GOPATH)/pkg:/go/pkg$(MOUNT_FLAGS) \
		-v $(shell pwd):/src/cluster-api-provider-$(INFRA_PROVIDER)$(MOUNT_FLAGS) \
		$(BUILDER_IMAGE):$(BUILDER_IMAGE_VERSION) $@;
else
	go version
	golangci-lint version
	golangci-lint run -v
endif

.PHONY: lint-golang-ci
lint-golang-ci:
ifeq ($(BUILD_IN_CONTAINER),true)
	docker run  --rm \
		-v $(shell go env GOPATH)/pkg:/go/pkg$(MOUNT_FLAGS) \
		-v $(shell pwd):/src/cluster-api-provider-$(INFRA_PROVIDER)$(MOUNT_FLAGS) \
		$(BUILDER_IMAGE):$(BUILDER_IMAGE_VERSION) $@;
else
	go version
	golangci-lint version
	golangci-lint run --out-format=github-actions
endif

.PHONY: lint-yaml
lint-yaml: ## Lint YAML files
ifeq ($(BUILD_IN_CONTAINER),true)
	docker run  --rm \
		-v $(shell go env GOPATH)/pkg:/go/pkg$(MOUNT_FLAGS) \
		-v $(shell pwd):/src/cluster-api-provider-$(INFRA_PROVIDER)$(MOUNT_FLAGS) \
		$(BUILDER_IMAGE):$(BUILDER_IMAGE_VERSION) $@;
else
	yamllint --version
	yamllint -c .yamllint.yaml --strict .
endif

.PHONY: lint-yaml-ci
lint-yaml-ci:
ifeq ($(BUILD_IN_CONTAINER),true)
	docker run  --rm \
		-v $(shell go env GOPATH)/pkg:/go/pkg$(MOUNT_FLAGS) \
		-v $(shell pwd):/src/cluster-api-provider-$(INFRA_PROVIDER)$(MOUNT_FLAGS) \
		$(BUILDER_IMAGE):$(BUILDER_IMAGE_VERSION) $@;
else
	yamllint --version
	yamllint -c .yamllint.yaml . --format github
endif

DOCKERFILES=$(shell find . -not \( -path ./hack -prune \) -not \( -path ./vendor -prune \) -type f -regex ".*Dockerfile.*"  | tr '\n' ' ')
.PHONY: lint-dockerfile
lint-dockerfile: ## Lint Dockerfiles
ifeq ($(BUILD_IN_CONTAINER),true)
	docker run  --rm \
		-v $(shell go env GOPATH)/pkg:/go/pkg$(MOUNT_FLAGS) \
		-v $(shell pwd):/src/cluster-api-provider-$(INFRA_PROVIDER)$(MOUNT_FLAGS) \
		$(BUILDER_IMAGE):$(BUILDER_IMAGE_VERSION) $@;
else
	hadolint --version
	hadolint -t error $(DOCKERFILES)
endif

lint-links: ## Link Checker
ifeq ($(BUILD_IN_CONTAINER),true)
	docker run --rm \
		-v $(shell pwd):/src/cluster-api-provider-$(INFRA_PROVIDER)$(MOUNT_FLAGS) \
		$(BUILDER_IMAGE):$(BUILDER_IMAGE_VERSION) $@;
else
	@lychee --version
	lychee --verbose --config .lychee.toml ./*.md  ./docs/**/*.md 2>&1 | grep -vP '\[(200|EXCLUDED)\]'
endif

##@ Main Targets
################
# Main Targets #
################
.PHONY: lint
lint: lint-golang lint-yaml lint-dockerfile lint-links ## Lint Codebase

.PHONY: format
format: format-starlark format-golang format-yaml ## Format Codebase

.PHONY: generate-mocks
generate-mocks: ## Generate Mocks
ifeq ($(BUILD_IN_CONTAINER),true)
	docker run  --rm \
		-v $(shell go env GOPATH)/pkg:/go/pkg$(MOUNT_FLAGS) \
		-v $(shell pwd):/src/cluster-api-provider-$(INFRA_PROVIDER)$(MOUNT_FLAGS) \
		$(BUILDER_IMAGE):$(BUILDER_IMAGE_VERSION) $@;
else
	go run github.com/vektra/mockery/v2@v2.53.4
endif

.PHONY: generate
generate: generate-manifests generate-go-deepcopy generate-boilerplate generate-modules generate-mocks ## Generate Files

ALL_VERIFY_CHECKS = boilerplate shellcheck starlark manifests
.PHONY: verify
verify: generate lint $(addprefix verify-,$(ALL_VERIFY_CHECKS)) ## Verify all

.PHONY: modules
modules: generate-modules ## Update go.mod & go.sum

.PHONY: boilerplate
boilerplate: generate-boilerplate ## Ensure that your files have a boilerplate header

.PHONY: builder-image-push
builder-image-push: ## Build $(INFRA_SHORT)-builder to a new version. For more information see README.
	BUILDER_IMAGE=$(BUILDER_IMAGE) ./hack/upgrade-builder-image.sh

.PHONY: test
test: test-unit ## Runs all unit and integration tests.

.PHONY: tilt-up
tilt-up: env-vars-for-wl-cluster $(ENVSUBST) $(KUBECTL) $(KUSTOMIZE) $(TILT) cluster  ## Start a mgt-cluster & Tilt. Installs the CRDs and deploys the controllers
	@mkdir -p .tiltbuild
	EXP_CLUSTER_RESOURCE_SET=true $(TILT) up --port=10351

.PHONY: watch
watch: ## Watch CRDs cluster, machines and Events.
	watch -c -n 2 hack/output-for-watch.sh

.PHONY: create-hetzner-installimage-tgz
create-hetzner-installimage-tgz:
	rm -rf data/hetzner-installimage*
	cd data; \
	  installimageurl=$$(curl -sL https://api.github.com/repos/syself/hetzner-installimage/releases/latest | jq -r .assets[].browser_download_url); \
	  echo $$installimageurl; \
	  curl -sSLO $$installimageurl
	@if [ $$(tar -tzf data/hetzner-installimage*tgz| cut -d/ -f1| sort | uniq) != "hetzner-installimage" ]; then \
	   echo "tgz must contain only one directory. And it must be 'hetzner-installimage'."; \
	   exit 1; \
	fi
	@echo
	@echo "============= ↓↓↓↓↓ Now update the version number here ↓↓↓↓↓ ============="
	@git ls-files | xargs grep -P 'hetzner-installimage.*v\d+\.\d+' || true
	@echo "↑↑↑↑↑↑↑↑↑↑↑↑↑↑↑↑↑↑↑↑↑↑↑↑↑↑↑↑↑↑↑↑↑↑↑↑↑↑↑↑↑↑↑↑↑↑↑↑↑↑↑↑↑↑↑↑↑↑↑↑↑↑↑↑↑↑↑↑↑↑↑↑↑↑"

builder-image-shell: ## Start an interactive shell in the builder image.
	docker run --rm -t -i \
		--entrypoint bash \
		-v $(shell go env GOPATH)/pkg:/go/pkg$(MOUNT_FLAGS) \
		-v $(shell pwd):/src/cluster-api-provider-$(INFRA_PROVIDER)$(MOUNT_FLAGS) \
		$(BUILDER_IMAGE):$(BUILDER_IMAGE_VERSION)<|MERGE_RESOLUTION|>--- conflicted
+++ resolved
@@ -88,15 +88,6 @@
 ############
 # Binaries #
 ############
-<<<<<<< HEAD
-CONTROLLER_GEN_VERSION = v0.18.0
-CONTROLLER_GEN := $(abspath $(TOOLS_BIN_DIR)/controller-gen)
-controller-gen: $(CONTROLLER_GEN) ## Build a local copy of controller-gen
-$(CONTROLLER_GEN): # Build controller-gen from tools folder.
-	go install sigs.k8s.io/controller-tools/cmd/controller-gen@$(CONTROLLER_GEN_VERSION)
-
-=======
->>>>>>> 8852aedb
 
 KUSTOMIZE := $(abspath $(TOOLS_BIN_DIR)/kustomize)
 kustomize: $(KUSTOMIZE) ## Build a local copy of kustomize
@@ -202,11 +193,6 @@
 
 
 install-ccm-in-wl-cluster:
-<<<<<<< HEAD
-	$(HELM) repo add syself https://charts.syself.com
-	$(HELM) repo update syself
-	KUBECONFIG=$(WORKER_CLUSTER_KUBECONFIG) $(HELM) upgrade --install ccm syself/ccm-hetzner --version 2.0.1 \
-=======
 ifeq ($(BUILD_IN_CONTAINER),true)
 	docker run  --rm \
 		-v $(shell go env GOPATH)/pkg:/go/pkg$(MOUNT_FLAGS) \
@@ -215,8 +201,7 @@
 else
 	helm repo add syself https://charts.syself.com
 	helm repo update syself
-	KUBECONFIG=$(WORKER_CLUSTER_KUBECONFIG) helm upgrade --install ccm syself/ccm-hetzner --version 1.1.10 \
->>>>>>> 8852aedb
+	KUBECONFIG=$(WORKER_CLUSTER_KUBECONFIG) helm upgrade --install ccm syself/ccm-hetzner --version 2.0.1 \
 	--namespace kube-system \
 	--set privateNetwork.enabled=$(PRIVATE_NETWORK)
 	@echo 'run "kubectl --kubeconfig=$(WORKER_CLUSTER_KUBECONFIG) ..." to work with the new target cluster'
@@ -624,15 +609,6 @@
 		exit 1; \
 	fi
 
-<<<<<<< HEAD
-generate-manifests: $(CONTROLLER_GEN) ## Generate WebhookConfiguration, ClusterRole and CustomResourceDefinition objects.
-	@version="$$(controller-gen --version 2>/dev/null | grep -oE 'v[0-9]+\.[0-9]+\.[0-9]+')" ; \
-	if [ "$$version" != "$(CONTROLLER_GEN_VERSION)" ]; then \
-		echo "controller-gen version ($$version) does not match required $(CONTROLLER_GEN_VERSION)" ; \
-		exit 1 ; \
-	fi
-	$(CONTROLLER_GEN) \
-=======
 generate-manifests: ## Generate WebhookConfiguration, ClusterRole and CustomResourceDefinition objects.
 ifeq ($(BUILD_IN_CONTAINER),true)
 	docker run  --rm \
@@ -644,7 +620,6 @@
 	# these from the builder-image now.
 	rm -f ./hack/tools/bin/controller-gen ./hack/tools/bin/helm
 	controller-gen \
->>>>>>> 8852aedb
 			paths=./api/... \
 			paths=./controllers/... \
 			crd:crdVersions=v1 \
